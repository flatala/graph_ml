{
 "cells": [
  {
   "cell_type": "code",
   "execution_count": 6,
   "id": "0761bd8c",
   "metadata": {},
   "outputs": [],
   "source": [
    "from pathlib import Path\n",
    "import sys\n",
    "\n",
    "ROOT = Path.cwd().parent\n",
    "sys.path.append(str(ROOT))\n",
    "\n",
    "import os, glob, re\n",
    "import pandas as pd\n",
    "import numpy as np\n",
    "\n",
    "from pathlib import Path\n",
    "import torch\n",
    "import math\n",
    "import torch.nn as nn\n",
    "import torch.nn.functional as F\n",
    "\n",
    "from tqdm import tqdm\n",
    "from pathlib import Path\n",
    "from torch_geometric.data import Data\n",
    "from torch_geometric.loader import TemporalDataLoader\n",
    "from code_lib.graph_builder import build_emergence_graphs_for_time_range\n",
<<<<<<< HEAD
    "from code_lib.utils import load_parts, save_graphs, load_graphs"
=======
    "from code_lib.utils import load_parts\n",
    "from torch_geometric.nn.models.tgn import LastNeighborLoader\n"
>>>>>>> d3c18dda
   ]
  },
  {
   "cell_type": "code",
<<<<<<< HEAD
   "execution_count": 7,
=======
   "execution_count": 2,
   "id": "13d3bb1f",
   "metadata": {},
   "outputs": [
    {
     "name": "stdout",
     "output_type": "stream",
     "text": [
      "True NVIDIA RTX PRO 1000 Blackwell Generation Laptop GPU\n"
     ]
    }
   ],
   "source": [
    "print(torch.cuda.is_available(), torch.cuda.get_device_name())"
   ]
  },
  {
   "cell_type": "code",
   "execution_count": 3,
>>>>>>> d3c18dda
   "id": "5d3dc34a",
   "metadata": {},
   "outputs": [],
   "source": [
    "DATA_DIR = \"../elliptic_dataset\"\n",
    "WALLETS_FEATURES = \"wallets_features_until_t.csv\"\n",
    "WALLETS_CLASSES = \"wallets_classes.csv\"\n",
    "EDGES_PREFIX = \"AddrTxAddr_edgelist_part_\""
   ]
  },
  {
   "cell_type": "code",
<<<<<<< HEAD
   "execution_count": 8,
=======
   "execution_count": 4,
>>>>>>> d3c18dda
   "id": "0d7afb22",
   "metadata": {},
   "outputs": [],
   "source": [
    "nodes = pd.read_csv(os.path.join(DATA_DIR, WALLETS_FEATURES))\n",
    "node_labels = pd.read_csv(os.path.join(DATA_DIR, WALLETS_CLASSES))\n",
    "edges_with_edge_labels = load_parts(DATA_DIR, EDGES_PREFIX)\n",
    "nodes_with_labels = nodes.merge(node_labels, on='address', how='left')"
   ]
  },
  {
   "cell_type": "markdown",
   "id": "528566a8",
   "metadata": {},
   "source": [
    "### Training a baseline\n",
    "\n",
    "Let's train a simple baseline on a bianry graph with walk length 2 and looking 3 time steps ahead.\n",
    "Let's say we train n time steps 1-37 and evaluate on 40-46 (37 + time horizon, otherwise it's cheating)"
   ]
  },
  {
   "cell_type": "code",
   "execution_count": 9,
   "id": "c68f3890",
   "metadata": {},
   "outputs": [
    {
     "name": "stdout",
     "output_type": "stream",
     "text": [
      "Total unique addresses across all time: 822942\n",
      "Total time steps: 49\n",
      "Generating 46 graphs (time steps 1 to 46)...\n",
      "\n",
      "Pre-processing edges by time step...\n",
      "\n",
      "Building graphs...\n",
      "  t=1: nodes= 34853, edges=  66836, labels={np.int64(0): 34853}\n",
<<<<<<< HEAD
      "  t=2: nodes= 59236, edges= 199129, labels={np.int64(0): 59236}\n",
      "  t=3: nodes= 78510, edges= 264124, labels={np.int64(0): 78489, np.int64(1): 21}\n",
      "  t=4: nodes= 98707, edges= 331393, labels={np.int64(0): 98668, np.int64(1): 39}\n",
      "  t=5: nodes=120865, edges= 399829, labels={np.int64(0): 119639, np.int64(1): 1226}\n",
      "  t=6: nodes=131985, edges= 436559, labels={np.int64(0): 130744, np.int64(1): 1241}\n",
      "  t=7: nodes=152051, edges= 492636, labels={np.int64(0): 147918, np.int64(1): 4133}\n",
      "  t=8: nodes=176366, edges= 578493, labels={np.int64(0): 171122, np.int64(1): 5244}\n",
      "  t=9: nodes=194983, edges= 638467, labels={np.int64(0): 190355, np.int64(1): 4628}\n",
      "  t=10: nodes=220639, edges= 701970, labels={np.int64(0): 216981, np.int64(1): 3658}\n",
      "  t=11: nodes=239172, edges= 763390, labels={np.int64(0): 238511, np.int64(1): 661}\n",
      "  t=12: nodes=248071, edges= 789186, labels={np.int64(0): 240509, np.int64(1): 7562}\n",
      "  t=13: nodes=268231, edges= 838562, labels={np.int64(0): 268012, np.int64(1): 219}\n",
      "  t=14: nodes=273241, edges= 849218, labels={np.int64(0): 265822, np.int64(1): 7419}\n",
      "  t=15: nodes=285668, edges= 935328, labels={np.int64(0): 275738, np.int64(1): 9930}\n",
      "  t=16: nodes=293042, edges= 952871, labels={np.int64(0): 284778, np.int64(1): 8264}\n",
      "  t=17: nodes=305048, edges= 980905, labels={np.int64(0): 301974, np.int64(1): 3074}\n",
      "  t=18: nodes=310031, edges= 991937, labels={np.int64(0): 297619, np.int64(1): 12412}\n",
      "  t=19: nodes=319086, edges=1009347, labels={np.int64(0): 284063, np.int64(1): 35023}\n",
      "  t=20: nodes=345524, edges=1084995, labels={np.int64(0): 299479, np.int64(1): 46045}\n",
      "  t=21: nodes=375250, edges=1232114, labels={np.int64(0): 336011, np.int64(1): 39239}\n",
      "  t=22: nodes=396470, edges=1301819, labels={np.int64(0): 355452, np.int64(1): 41018}\n",
      "  t=23: nodes=408092, edges=1326365, labels={np.int64(0): 358022, np.int64(1): 50070}\n",
      "  t=24: nodes=423778, edges=1355964, labels={np.int64(0): 375820, np.int64(1): 47958}\n",
      "  t=25: nodes=435606, edges=1429696, labels={np.int64(0): 417446, np.int64(1): 18160}\n",
      "  t=26: nodes=448519, edges=1456557, labels={np.int64(0): 445538, np.int64(1): 2981}\n",
      "  t=27: nodes=454060, edges=1469020, labels={np.int64(0): 451223, np.int64(1): 2837}\n",
      "  t=28: nodes=458733, edges=1478952, labels={np.int64(0): 454636, np.int64(1): 4097}\n",
      "  t=29: nodes=474120, edges=1510474, labels={np.int64(0): 426732, np.int64(1): 47388}\n",
      "  t=30: nodes=482733, edges=1525398, labels={np.int64(0): 431834, np.int64(1): 50899}\n",
      "  t=31: nodes=495199, edges=1553241, labels={np.int64(0): 425270, np.int64(1): 69929}\n",
      "  t=32: nodes=509931, edges=1596832, labels={np.int64(0): 471743, np.int64(1): 38188}\n",
      "  t=33: nodes=521595, edges=1787166, labels={np.int64(0): 447352, np.int64(1): 74243}\n",
      "  t=34: nodes=530840, edges=1810073, labels={np.int64(0): 474089, np.int64(1): 56751}\n",
      "  t=35: nodes=552376, edges=1860027, labels={np.int64(0): 504824, np.int64(1): 47552}\n",
      "  t=36: nodes=582136, edges=1935978, labels={np.int64(0): 581139, np.int64(1): 997}\n",
      "  t=37: nodes=595940, edges=1966199, labels={np.int64(0): 566895, np.int64(1): 29045}\n",
      "  t=38: nodes=610725, edges=1991574, labels={np.int64(0): 573107, np.int64(1): 37618}\n",
      "  t=39: nodes=620835, edges=2011116, labels={np.int64(0): 567500, np.int64(1): 53335}\n",
      "  t=40: nodes=646229, edges=2084318, labels={np.int64(0): 612770, np.int64(1): 33459}\n",
      "  t=41: nodes=667621, edges=2139238, labels={np.int64(0): 633528, np.int64(1): 34093}\n",
      "  t=42: nodes=697242, edges=2215839, labels={np.int64(0): 668502, np.int64(1): 28740}\n",
      "  t=43: nodes=720718, edges=2315829, labels={np.int64(0): 706572, np.int64(1): 14146}\n",
      "  t=44: nodes=738194, edges=2386988, labels={np.int64(0): 728079, np.int64(1): 10115}\n",
      "  t=45: nodes=761396, edges=2552766, labels={np.int64(0): 760237, np.int64(1): 1159}\n",
      "  t=46: nodes=775403, edges=2613128, labels={np.int64(0): 771924, np.int64(1): 3479}\n",
=======
      "  t=2: nodes= 24847, edges= 132293, labels={np.int64(0): 24335, np.int64(1): 512}\n",
      "  t=3: nodes= 20137, edges=  64995, labels={np.int64(0): 19896, np.int64(1): 241}\n",
      "  t=4: nodes= 21030, edges=  67269, labels={np.int64(0): 19251, np.int64(1): 1779}\n",
      "  t=5: nodes= 23261, edges=  68436, labels={np.int64(0): 22617, np.int64(1): 644}\n",
      "  t=6: nodes= 11754, edges=  36730, labels={np.int64(0): 11754}\n",
      "  t=7: nodes= 21537, edges=  56077, labels={np.int64(0): 19457, np.int64(1): 2080}\n",
      "  t=8: nodes= 25762, edges=  85857, labels={np.int64(0): 24702, np.int64(1): 1060}\n",
      "  t=9: nodes= 19747, edges=  59974, labels={np.int64(0): 18219, np.int64(1): 1528}\n",
      "  t=10: nodes= 32763, edges=  63503, labels={np.int64(0): 32383, np.int64(1): 380}\n",
      "  t=11: nodes= 21737, edges=  61420, labels={np.int64(0): 21734, np.int64(1): 3}\n",
      "  t=12: nodes= 10076, edges=  25796, labels={np.int64(0): 5827, np.int64(1): 4249}\n",
      "  t=13: nodes= 23708, edges=  49376, labels={np.int64(0): 23701, np.int64(1): 7}\n",
      "  t=14: nodes=  5573, edges=  10656, labels={np.int64(0): 4876, np.int64(1): 697}\n",
      "  t=15: nodes= 14133, edges=  86110, labels={np.int64(0): 13378, np.int64(1): 755}\n",
      "  t=16: nodes=  8097, edges=  17543, labels={np.int64(0): 7901, np.int64(1): 196}\n",
      "  t=17: nodes= 16325, edges=  28034, labels={np.int64(0): 15554, np.int64(1): 771}\n",
      "  t=18: nodes=  5566, edges=  11032, labels={np.int64(0): 4908, np.int64(1): 658}\n",
      "  t=19: nodes= 10076, edges=  17410, labels={np.int64(0): 8074, np.int64(1): 2002}\n",
      "  t=20: nodes= 29451, edges=  75648, labels={np.int64(0): 19946, np.int64(1): 9505}\n",
      "  t=21: nodes= 33764, edges= 147119, labels={np.int64(0): 32581, np.int64(1): 1183}\n",
      "  t=22: nodes= 27413, edges=  69705, labels={np.int64(0): 20521, np.int64(1): 6892}\n",
      "  t=23: nodes= 13587, edges=  24546, labels={np.int64(0): 10302, np.int64(1): 3285}\n",
      "  t=24: nodes= 16651, edges=  29599, labels={np.int64(0): 16529, np.int64(1): 122}\n",
      "  t=25: nodes= 17040, edges=  73732, labels={np.int64(0): 14809, np.int64(1): 2231}\n",
      "  t=26: nodes= 15949, edges=  26861, labels={np.int64(0): 15532, np.int64(1): 417}\n",
      "  t=27: nodes=  8435, edges=  12463, labels={np.int64(0): 8124, np.int64(1): 311}\n",
      "  t=28: nodes=  4940, edges=   9932, labels={np.int64(0): 4413, np.int64(1): 527}\n",
      "  t=29: nodes= 16216, edges=  31522, labels={np.int64(0): 15550, np.int64(1): 666}\n",
      "  t=30: nodes=  9089, edges=  14924, labels={np.int64(0): 8269, np.int64(1): 820}\n",
      "  t=31: nodes= 14726, edges=  27843, labels={np.int64(0): 13827, np.int64(1): 899}\n",
      "  t=32: nodes= 16133, edges=  43591, labels={np.int64(0): 15363, np.int64(1): 770}\n",
      "  t=33: nodes= 13955, edges= 190334, labels={np.int64(0): 12400, np.int64(1): 1555}\n",
      "  t=34: nodes= 12940, edges=  22907, labels={np.int64(0): 12303, np.int64(1): 637}\n",
      "  t=35: nodes= 22655, edges=  49954, labels={np.int64(0): 20165, np.int64(1): 2490}\n",
      "  t=36: nodes= 31764, edges=  75951, labels={np.int64(0): 30946, np.int64(1): 818}\n",
      "  t=37: nodes= 15785, edges=  30221, labels={np.int64(0): 15766, np.int64(1): 19}\n",
      "  t=38: nodes= 16824, edges=  25375, labels={np.int64(0): 15750, np.int64(1): 1074}\n",
      "  t=39: nodes= 11378, edges=  19542, labels={np.int64(0): 9195, np.int64(1): 2183}\n",
      "  t=40: nodes= 26723, edges=  73202, labels={np.int64(0): 23229, np.int64(1): 3494}\n",
      "  t=41: nodes= 22253, edges=  54920, labels={np.int64(0): 19343, np.int64(1): 2910}\n",
      "  t=42: nodes= 32531, edges=  76601, labels={np.int64(0): 32507, np.int64(1): 24}\n",
      "  t=43: nodes= 24600, edges=  99990, labels={np.int64(0): 24289, np.int64(1): 311}\n",
      "  t=44: nodes= 19668, edges=  71159, labels={np.int64(0): 18495, np.int64(1): 1173}\n",
      "  t=45: nodes= 25060, edges= 165778, labels={np.int64(0): 18239, np.int64(1): 6821}\n",
      "  t=46: nodes= 18184, edges=  60362, labels={np.int64(0): 16002, np.int64(1): 2182}\n",
>>>>>>> d3c18dda
      "\n",
      "Stored 46 graphs\n"
     ]
    }
   ],
   "source": [
    "graphs = build_emergence_graphs_for_time_range(\n",
    "    edges_with_labels_df=edges_with_edge_labels,\n",
    "    nodes_with_classes_df=nodes_with_labels,\n",
    "    first_time_step=1,\n",
    "    last_time_step=49,\n",
    "    max_walk_length=2,\n",
    "    time_horizon=3,\n",
    "    use_distance_labels=False,\n",
    "    keep_class_labels_as_features=True,\n",
    "    add_staleness_feature=True,\n",
    "    ignore_illict=True,\n",
    "    ignore_previously_transacting_with_illicit=True,\n",
    "    cumulative=False\n",
    ")"
   ]
  },
  {
   "cell_type": "code",
<<<<<<< HEAD
   "execution_count": 19,
=======
   "execution_count": null,
   "id": "cd72e487",
   "metadata": {},
   "outputs": [],
   "source": [
    "output_dir = Path(\"../artifacts/graph_shards\")\n",
    "output_dir.mkdir(parents=True, exist_ok=True)\n",
    "\n",
    "graphs_per_shard = 5   # adjust until the resulting files stay under 2 GB\n",
    "for shard_id in range(math.ceil(len(graphs) / graphs_per_shard)):\n",
    "    start = shard_id * graphs_per_shard\n",
    "    end = start + graphs_per_shard\n",
    "    shard_graphs = graphs[start:end]\n",
    "    shard_steps = [int(x.time_step) for x in graphs[start:end]]\n",
    "\n",
    "    torch.save(\n",
    "        {\n",
    "            \"graphs\": shard_graphs,\n",
    "            \"time_steps\": shard_steps,\n",
    "            \"config\": dict(\n",
    "                max_walk_length=2,\n",
    "                time_horizon=3,\n",
    "                use_distance_labels=False,\n",
    "                keep_class_labels_as_features=False,\n",
    "                ignore_illict=True,\n",
    "                ignore_previously_transacting_with_illicit=True\n",
    "            ),\n",
    "        },\n",
    "        output_dir / f\"emergence_graphs_shard_{shard_id:02}.pt\",\n",
    "    )\n"
   ]
  },
  {
   "cell_type": "code",
   "execution_count": null,
   "id": "5afeaa53",
   "metadata": {},
   "outputs": [
    {
     "name": "stdout",
     "output_type": "stream",
     "text": [
      "Loaded 46 graphs spanning 46 time steps\n"
     ]
    }
   ],
   "source": [
    "shard_dir = Path(\"../artifacts/graph_shards\")\n",
    "shards = sorted(shard_dir.glob(\"emergence_graphs_shard_*.pt\"))\n",
    "\n",
    "graphs = []\n",
    "time_steps = []\n",
    "config = None\n",
    "\n",
    "for shard_path in shards:\n",
    "    payload = torch.load(shard_path, weights_only=False)\n",
    "\n",
    "    if config is None:\n",
    "        config = payload[\"config\"]\n",
    "    else:\n",
    "        if payload[\"config\"] != config:\n",
    "            raise ValueError(f\"Config mismatch in {shard_path}\")\n",
    "\n",
    "    graphs.extend(payload[\"graphs\"])\n",
    "    time_steps.extend(payload[\"time_steps\"])\n",
    "\n",
    "print(f\"Loaded {len(graphs)} graphs spanning {len(time_steps)} time steps\")\n"
   ]
  },
  {
   "cell_type": "code",
   "execution_count": 27,
>>>>>>> d3c18dda
   "id": "225301a6",
   "metadata": {},
   "outputs": [],
   "source": [
    "TRAIN_START = 1\n",
    "TRAIN_END = 37\n",
    "EVAL_START = 40\n",
    "EVAL_END = 46\n",
    "\n",
    "train_graphs = [graphs[19], graphs[22], graphs[29], graphs[30]]\n",
    "test_graphs = [graphs[33], graphs[34], graphs[38]] # indexed from 0, so -1"
   ]
  },
  {
   "cell_type": "code",
<<<<<<< HEAD
   "execution_count": 20,
=======
   "execution_count": null,
>>>>>>> d3c18dda
   "id": "c036c4dd",
   "metadata": {},
   "outputs": [
    {
     "ename": "ModuleNotFoundError",
     "evalue": "No module named 'sklearn'",
     "output_type": "error",
     "traceback": [
      "\u001b[31m---------------------------------------------------------------------------\u001b[39m",
      "\u001b[31mModuleNotFoundError\u001b[39m                       Traceback (most recent call last)",
      "\u001b[36mCell\u001b[39m\u001b[36m \u001b[39m\u001b[32mIn[28]\u001b[39m\u001b[32m, line 4\u001b[39m\n\u001b[32m      2\u001b[39m \u001b[38;5;28;01mimport\u001b[39;00m\u001b[38;5;250m \u001b[39m\u001b[34;01mtorch\u001b[39;00m\u001b[34;01m.\u001b[39;00m\u001b[34;01mnn\u001b[39;00m\u001b[34;01m.\u001b[39;00m\u001b[34;01mfunctional\u001b[39;00m\u001b[38;5;250m \u001b[39m\u001b[38;5;28;01mas\u001b[39;00m\u001b[38;5;250m \u001b[39m\u001b[34;01mF\u001b[39;00m\n\u001b[32m      3\u001b[39m \u001b[38;5;28;01mfrom\u001b[39;00m\u001b[38;5;250m \u001b[39m\u001b[34;01mtorch_geometric\u001b[39;00m\u001b[34;01m.\u001b[39;00m\u001b[34;01mnn\u001b[39;00m\u001b[38;5;250m \u001b[39m\u001b[38;5;28;01mimport\u001b[39;00m GCNConv\n\u001b[32m----> \u001b[39m\u001b[32m4\u001b[39m \u001b[38;5;28;01mfrom\u001b[39;00m\u001b[38;5;250m \u001b[39m\u001b[34;01msklearn\u001b[39;00m\u001b[34;01m.\u001b[39;00m\u001b[34;01mmetrics\u001b[39;00m\u001b[38;5;250m \u001b[39m\u001b[38;5;28;01mimport\u001b[39;00m classification_report, confusion_matrix, roc_auc_score\n\u001b[32m      5\u001b[39m \u001b[38;5;28;01mimport\u001b[39;00m\u001b[38;5;250m \u001b[39m\u001b[34;01mnumpy\u001b[39;00m\u001b[38;5;250m \u001b[39m\u001b[38;5;28;01mas\u001b[39;00m\u001b[38;5;250m \u001b[39m\u001b[34;01mnp\u001b[39;00m\n",
      "\u001b[31mModuleNotFoundError\u001b[39m: No module named 'sklearn'"
     ]
    }
   ],
   "source": [
    "import torch\n",
    "\n",
    "from torch_geometric.nn import GCNConv\n",
    "from sklearn.metrics import classification_report, confusion_matrix, roc_auc_score\n",
    "import numpy as np"
   ]
  },
  {
   "cell_type": "code",
   "execution_count": 35,
   "id": "1d5c1f2e",
   "metadata": {},
   "outputs": [],
   "source": [
    "class GCN(torch.nn.Module):\n",
    "    def __init__(self, num_features, hidden_dim, num_classes):\n",
    "        super(GCN, self).__init__()\n",
    "        self.conv1 = GCNConv(num_features, hidden_dim)\n",
    "        self.conv2 = GCNConv(hidden_dim, hidden_dim)\n",
    "        self.classifier = torch.nn.Linear(hidden_dim, num_classes)\n",
    "        \n",
    "    def forward(self, x, edge_index):\n",
    "        # First GCN layer\n",
    "        x = self.conv1(x, edge_index)\n",
    "        x = F.relu(x)\n",
    "        x = F.dropout(x, p=0.5, training=self.training)\n",
    "        \n",
    "        # Second GCN layer\n",
    "        x = self.conv2(x, edge_index)\n",
    "        x = F.relu(x)\n",
    "        x = F.dropout(x, p=0.5, training=self.training)\n",
    "        \n",
    "        # Classifier\n",
    "        x = self.classifier(x)\n",
    "        return x"
   ]
  },
  {
   "cell_type": "code",
   "execution_count": 54,
   "id": "197111ae",
   "metadata": {},
   "outputs": [],
   "source": [
    "DEVICE = \"mps\"\n",
    "HIDDEN_DIM = 256\n",
    "NUM_EPOCHS = 6\n",
    "LEARNING_RATE = 0.01\n",
    "\n",
    "num_features = train_graphs[0].x.shape[1]\n",
    "num_classes = 2\n",
    "\n",
    "model = GCN(num_features, HIDDEN_DIM, num_classes).to(DEVICE)\n",
    "optimizer = torch.optim.Adam(model.parameters(), lr=LEARNING_RATE, weight_decay=5e-4)"
   ]
  },
  {
   "cell_type": "code",
   "execution_count": 55,
   "id": "2b35bedb",
   "metadata": {},
   "outputs": [],
   "source": [
    "def train_epoch(model, graphs, optimizer, loss_fn=None):\n",
    "    \"\"\"\n",
    "    Train model for one epoch across multiple graphs.\n",
    "    \n",
    "    Args:\n",
    "        model: PyTorch model\n",
    "        graphs: List of PyTorch Geometric Data objects\n",
    "        optimizer: PyTorch optimizer\n",
    "        loss_fn: Custom loss function (default: None, uses F.cross_entropy)\n",
    "                 Should accept (logits, labels) and return loss tensor\n",
    "    \n",
    "    Returns:\n",
    "        avg_loss: Average loss across all nodes\n",
    "        avg_acc: Average accuracy across all nodes\n",
    "    \"\"\"\n",
    "    model.train()\n",
    "    total_loss = 0\n",
    "    total_correct = 0\n",
    "    total_nodes = 0\n",
    "    \n",
    "    for graph in graphs:\n",
    "        graph = graph.to(DEVICE)\n",
    "        \n",
    "        optimizer.zero_grad()\n",
    "        out = model(graph.x, graph.edge_index)\n",
    "        \n",
    "        # Use custom loss function if provided, otherwise default to cross_entropy\n",
    "        if loss_fn is not None:\n",
    "            loss = loss_fn(out, graph.y)\n",
    "        else:\n",
    "            loss = F.cross_entropy(out, graph.y)\n",
    "        \n",
    "        loss.backward()\n",
    "        optimizer.step()\n",
    "        \n",
    "        # Calculate accuracy\n",
    "        pred = out.argmax(dim=1)\n",
    "        correct = (pred == graph.y).sum().item()\n",
    "        \n",
    "        total_loss += loss.item() * graph.num_nodes\n",
    "        total_correct += correct\n",
    "        total_nodes += graph.num_nodes\n",
    "    \n",
    "    avg_loss = total_loss / total_nodes\n",
    "    avg_acc = total_correct / total_nodes\n",
    "    return avg_loss, avg_acc"
   ]
  },
  {
   "cell_type": "code",
   "execution_count": 56,
   "id": "efsr9onwu0j",
   "metadata": {},
   "outputs": [],
   "source": [
    "def weighted_cross_entropy_loss(logits, labels, pos_weight=10.0):\n",
    "    \"\"\"\n",
    "    Cross entropy loss with class weighting to handle imbalanced data.\n",
    "    \n",
    "    Args:\n",
    "        logits: Model outputs [num_nodes, num_classes]\n",
    "        labels: Ground truth labels [num_nodes]\n",
    "        pos_weight: Weight multiplier for positive class (default: 10.0)\n",
    "    \n",
    "    Returns:\n",
    "        loss: Weighted cross entropy loss\n",
    "    \"\"\"\n",
    "    weights = torch.ones(logits.size(0), device=logits.device)\n",
    "    weights[labels == 1] = pos_weight\n",
    "    return F.cross_entropy(logits, labels, weight=None, reduction='none').mul(weights).mean()\n",
    "\n",
    "\n",
    "def focal_loss(logits, labels, alpha=0.25, gamma=2.0):\n",
    "    \"\"\"\n",
    "    Focal loss for addressing class imbalance by down-weighting easy examples.\n",
    "    \n",
    "    Args:\n",
    "        logits: Model outputs [num_nodes, num_classes]\n",
    "        labels: Ground truth labels [num_nodes]\n",
    "        alpha: Balancing factor (default: 0.25)\n",
    "        gamma: Focusing parameter (default: 2.0)\n",
    "    \n",
    "    Returns:\n",
    "        loss: Focal loss\n",
    "    \"\"\"\n",
    "    ce_loss = F.cross_entropy(logits, labels, reduction='none')\n",
    "    pt = torch.exp(-ce_loss)\n",
    "    focal_loss = alpha * (1 - pt) ** gamma * ce_loss\n",
    "    return focal_loss.mean()\n",
    "\n",
    "\n",
    "def class_balanced_loss(logits, labels):\n",
    "    \"\"\"\n",
    "    Automatically compute class weights based on frequency and apply weighted CE.\n",
    "    \n",
    "    Args:\n",
    "        logits: Model outputs [num_nodes, num_classes]\n",
    "        labels: Ground truth labels [num_nodes]\n",
    "    \n",
    "    Returns:\n",
    "        loss: Class-balanced cross entropy loss\n",
    "    \"\"\"\n",
    "    # Count class frequencies\n",
    "    unique_labels, counts = torch.unique(labels, return_counts=True)\n",
    "    total = labels.size(0)\n",
    "    \n",
    "    # Compute inverse frequency weights\n",
    "    weights = torch.ones(logits.size(1), device=logits.device)\n",
    "    for label, count in zip(unique_labels, counts):\n",
    "        weights[label] = total / (len(unique_labels) * count)\n",
    "    \n",
    "    return F.cross_entropy(logits, labels, weight=weights)\n",
    "\n",
    "\n",
    "loss_fn = class_balanced_loss"
   ]
  },
  {
   "cell_type": "code",
   "execution_count": 57,
   "id": "8c4368c8",
   "metadata": {},
   "outputs": [],
   "source": [
    "def evaluate(model, graphs):\n",
    "    model.eval()\n",
    "    all_preds = []\n",
    "    all_labels = []\n",
    "    all_probs = []\n",
    "    \n",
    "    with torch.no_grad():\n",
    "        for graph in graphs:\n",
    "            graph = graph.to(DEVICE)\n",
    "            out = model(graph.x, graph.edge_index)\n",
    "            probs = F.softmax(out, dim=1)\n",
    "            preds = out.argmax(dim=1)\n",
    "            \n",
    "            all_preds.extend(preds.cpu().numpy())\n",
    "            all_labels.extend(graph.y.cpu().numpy())\n",
    "            all_probs.extend(probs.cpu().numpy())\n",
    "    \n",
    "    return np.array(all_preds), np.array(all_labels), np.array(all_probs)"
   ]
  },
  {
   "cell_type": "code",
   "execution_count": 58,
   "id": "7e51cb29",
   "metadata": {},
   "outputs": [
    {
     "name": "stderr",
     "output_type": "stream",
     "text": [
      "Epoch   6 | Train Loss: 21916.8098 | Train Acc: 0.7023: 100%|██████████| 6/6 [05:03<00:00, 50.56s/it]                       \n"
     ]
    }
   ],
   "source": [
    "train_loop = tqdm(range(1, NUM_EPOCHS + 1))\n",
    "for epoch in train_loop:\n",
    "    train_loss, train_acc = train_epoch(model, train_graphs, optimizer)\n",
    "\n",
    "    text = f\"Epoch {epoch:3d} | Train Loss: {train_loss:.4f} | Train Acc: {train_acc:.4f}\"\n",
    "    \n",
    "    if epoch % 10 == 0 or epoch == 1:\n",
    "        # Evaluate on eval set periodically\n",
    "        eval_preds, eval_labels, eval_probs = evaluate(model, test_graphs)\n",
    "        eval_acc = (eval_preds == eval_labels).mean()\n",
    "        \n",
    "        text = f\"Epoch {epoch:3d} | Train Loss: {train_loss:.4f} | Train Acc: {train_acc:.4f} | Eval Acc: {eval_acc:.4f}\"\n",
    "\n",
    "    train_loop.set_description(text)"
   ]
  },
  {
   "cell_type": "code",
   "execution_count": 59,
   "id": "3733f05e",
   "metadata": {},
   "outputs": [
    {
     "name": "stdout",
     "output_type": "stream",
     "text": [
      "              precision    recall  f1-score   support\n",
      "\n",
      "No Emergence       0.98      0.69      0.81   1546413\n",
      "   Emergence       0.22      0.84      0.34    157638\n",
      "\n",
      "    accuracy                           0.70   1704051\n",
      "   macro avg       0.60      0.76      0.58   1704051\n",
      "weighted avg       0.91      0.70      0.76   1704051\n",
      "\n",
      "ROC-AUC: 0.7693\n",
      "\n",
      "Confusion Matrix:\n",
      "[[1064886  481527]\n",
      " [  25323  132315]]\n"
     ]
    }
   ],
   "source": [
    "eval_preds, eval_labels, eval_probs = evaluate(model, test_graphs)\n",
    "print(classification_report(eval_labels, eval_preds, target_names=['No Emergence', 'Emergence']))\n",
    "if len(np.unique(eval_labels)) == 2:\n",
    "    auc = roc_auc_score(eval_labels, eval_probs[:, 1])\n",
    "    print(f\"ROC-AUC: {auc:.4f}\")\n",
    "\n",
    "print(\"\\nConfusion Matrix:\")\n",
    "print(confusion_matrix(eval_labels, eval_preds))"
   ]
  },
  {
   "cell_type": "code",
   "execution_count": 63,
   "id": "d712455c",
   "metadata": {},
   "outputs": [
    {
     "data": {
      "image/png": "iVBORw0KGgoAAAANSUhEUgAAA90AAAMWCAYAAADs4eXxAAAAOnRFWHRTb2Z0d2FyZQBNYXRwbG90bGliIHZlcnNpb24zLjEwLjYsIGh0dHBzOi8vbWF0cGxvdGxpYi5vcmcvq6yFwwAAAAlwSFlzAAAPYQAAD2EBqD+naQAA4eBJREFUeJzs3Xd0FGUbxuHfpld6ICFACB2lV+mEqgKCGlBQQASUIoqIICAdpNil2ZCqgKBiAUG6NJUu0nsPgQRICOk73x98WYkJkEDCbJL7OifH7JTdezfDus++7zxjMQzDQEREREREREQynIPZAURERERERESyKxXdIiIiIiIiIplERbeIiIiIiIhIJlHRLSIiIiIiIpJJVHSLiIiIiIiIZBIV3SIiIiIiIiKZREW3iIiIiIiISCZR0S0iIiIiIiKSSVR0i4iIiIiIiGQSFd0iIiIiIiIimURFt4iI2I2TJ09isViS/Tg7O+Pv70+HDh3Yvn37Hfe/du0aY8eOpWbNmuTJkwc3NzcCAwPp2rUrO3fuvOvjr1mzhk6dOlG8eHHc3d3x9PSkfPnyvPzyy/z555/pei4JCQnMmjWLxx9/HF9fX1xcXMidOzc1a9bk7bff5tSpU+m6v+xo1KhRKf7ed/oZNWpUhmcoXrw4xYsXT/d+CQkJTJs2jTp16pA7d25cXFzw8/Ojdu3avP766+zateu+cjVu3BiLxXJf9yEiIvbBYhiGYXYIERERuFl0BwYGUrJkSZ5//nkAoqKi2LFjB+vWrcPZ2ZnVq1fTsGHDFPtu27aNJ554gpCQECpUqEBQUBAeHh4cOHCAFStWEB8fz8iRIxk5cmSKfaOjo3nxxRdZuHAhHh4eNGvWjDJlygBw+PBh1qxZQ1RUFHPnzqVz5853fR6nTp2ibdu27Nmzh0KFCtG8eXOKFi1KVFQUO3fuZOvWrTg5OfHPP/9QqlSp+3zVsq7169ezfv36FMs2bNhA27ZtqVKlSrJ1jRs3pnHjxhmaIangPnnyZJr3SUxM5NFHH2X16tUULlyYxx57DB8fH86fP8/BgwfZvn07Q4YMYdy4cfecq3HjxmzYsAF9TBMRyfqczA4gIiLyX6VKlUoxqjlx4kSGDBnC8OHD2bBhQ7J1Z86c4dFHH+Xq1avMmDGDXr16JVt/6NAhWrVqxahRo/Dx8aFPnz7J1nfv3p2FCxfSvHlz5s2bR6FChZKtv3r1KhMmTODq1at3zR4ZGUnLli05dOgQb775JmPGjMHNzS3ZNkePHmXAgAFcv379rveXnaVWRI8aNYoNGzbQrl07XnjhBVNy3c0333zD6tWradmyJT///DPOzs7J1oeEhHD+/HmT0omIiL3R9HIREckSunfvDsCOHTtSrBs6dCjh4eEMGTIkRcENULZsWX788UecnZ0ZMmQI165ds61bt24dCxYsoEyZMixdujRFwQ2QJ08eJk2axEsvvXTXnO+99x6HDh3i+eefZ/LkySkKbrj5pcJPP/3EQw89BPw7rf52RabFYklRnCZNP46NjWXEiBGUKlUKZ2dnRo0axYsvvojFYmHjxo2p3t/48eOxWCzMmzcv2fK///6bZ599Fj8/P1xcXAgICKBfv36EhYXd9Xk/CCdOnKBHjx4UK1YMV1dX/Pz8eOGFF1Kdqr9z506Cg4Nt2xYqVIg6deowceJE4N/X/NSpU5w6dSpd09i3bt0KQK9evVIU3AC+vr5Uq1YtxfLIyEhGjhzJww8/jLu7O3ny5OHRRx9l06ZNybazWCy2L5ZuzWWvX0KIiMidaaRbRESyFCen5P/rioqKYtGiRbi5uTFw4MDb7vfwww/z1FNPsWjRIhYvXkyPHj0AmDlzJgADBw7Ew8Pjjo/t6up613xfffUVACNGjLjrti4uLnfd5m6eeuop9uzZQ8uWLcmXLx8lSpSgUaNGzJo1i/nz59OgQYMU+3z99dd4enry5JNP2pb99NNPdOjQAUdHR5544gmKFi3K/v37mTp1KitXruTPP/8kb9689533Xv3555+0bNmSqKgo2rRpQ6lSpTh58iRff/01v/76K1u3bqVEiRIA7N69m7p16+Lo6Ejbtm0JCAjg6tWr7Nu3jy+++IK33nqLPHnyMHLkSD766CMA+vfvb3usu01hz5cvH3BzxkJahYeH07BhQ/bt20eDBg1o2bIl165d48cffyQoKIjFixfTrl07AEaOHMns2bM5depUstMh/jvdXkREsghDRETETpw4ccIAjJYtW6ZYN3bsWAMwWrVqlWz5+vXrDcCoV6/eXe//888/NwDjxRdftC0rXry4ARhHjx697/wnT540AKNIkSLp2i/peXft2jXV9YDRqFGjZMsaNWpkAEaVKlWMsLCwZOusVqtRtGhRI2/evEZsbGyyddu3bzcA4/nnn7ctu3z5spErVy6jSJEixqlTp5Jt/8033xiA8corr6TrOd2rkSNHGoAxa9Ys27K4uDijePHihre3t7F79+5k22/cuNFwdHQ0WrdubVs2YMAAAzB+/PHHFPd/+fLlZLcDAgKMgICAdGXcvn274ejoaLi6uhp9+/Y1li9fboSEhNxxn06dOhmA8dVXXyVbHhISYhQtWtTw8fExoqOjbcuT/r4iIpL1aXq5iIjYnaNHjzJq1ChGjRrFm2++SePGjRk+fDgFCxbk3XffTbZtSEgIAEWLFr3r/SZtc+HChRT7FylS5L5zZ+R9pdXo0aNtI69JLBYLnTp14sqVKyxbtizZuvnz5wPYGtUBzJ07l4iICCZMmECxYsWSbd+xY0eqVavGwoULM+kZ3N0vv/zCyZMnGTRoEJUrV062rn79+rRt25bly5cTERGRbJ27u3uK+8qfP/9956levTqzZs3Cy8uLadOm2TrUFy1alG7duqU4BeLy5cssWrSIpk2b0q1bt2TrChUqxJtvvsmlS5dYvXr1fWcTERH7o+nlIiJid44dO8bo0aOTLStYsCAbN260dRW/F8b/O0Fnp0sx1apVK9XlnTt3ZtKkScyfP982jTwxMZEFCxbg6+tLs2bNbNv+8ccftv+mNmU6JiaGy5cvc/nyZQoUKHDbLLNnz07RBbxdu3b3PS06Kd/BgwdTPd86JCQEq9XK4cOHqVGjBsHBwXz00Ue0a9eODh060Lx5c+rXr5/iC4X70blzZ9q3b8+qVavYtGkTO3bsYMuWLcyePZu5c+cybdo0W3+Bbdu2kZiYSExMTKr5jxw5Ynt+rVu3zrCMIiJiH1R0i4iI3WnZsiUrVqwA4NKlS8yZM4fBgwfTrl07/vrrL7y8vGzb+vr6Ajc7mN/N2bNnk+2T9PvJkyc5d+6c7Zzge5V0v+fOnbuv+0mP1Bq/wc1z2KtWrcqyZcu4evUqefLkYdWqVVy8eJEBAwbg6Oho2zY8PByAadOm3fGxoqKi7lp0/7ezfPHixe+76E7K9/XXX981H0CdOnVYu3YtEyZMYMGCBcyePRu4OUL97rvvEhQUdF95kri5udGmTRvatGkD3Pxy4r333mP48OG89tprtGvXDl9fX1v+zZs3s3nz5rvmFxGR7EXTy0VExK75+PgwcOBAhg4dyoEDB3j77beTra9RowbOzs7s2LEjWVfy1KxZswa4WZQlqVevXrJ19yMgIAB/f3/OnDljG71MCweHm/87TkhISLHubs/pTqP2nTt3JjY2liVLlgD/Ti3/77XGc+XKBcDevXsxDOO2PwEBAXfMsn79+hT7ZETH7aR8P//88x3zNWrUyLZPo0aNWLFiBVeuXGHdunUMGDCAffv20apVK44dO3bfmVLj5ubG22+/TcOGDYmLi7MV2En533jjjTvmT+0a8iIikvWp6BYRkSxh6NChFC5cmOnTpyebwuzp6Un79u2JiYnh/fffv+3+Bw4c4IcffsDb25vg4GDb8qRLkb3//vtER0ffMUNsbOxdcybd37hx4+66bVxcHHDzkmSQ+gj5rl277no/t9OxY0ccHR2ZP38+UVFRLF26lIcffjjFyHPt2rWBfy+FZW/uJ5+7uzuNGzfm/fffZ+jQoURHRyc7d9rR0ZHExMQMywo3j8lb1axZE4vFkq78STMRMjqbiIg8eCq6RUQkS3B3d2fw4MHEx8czduzYZOveeecd8ubNyzvvvMOXX36ZYt8jR47Qtm1b4uLimDhxoq3IBQgKCqJjx44cOnSIp556itDQ0BT7R0REMHToUD7//PO75hw4cCBly5Zl7ty5DB06NNVC/cSJE7Rr1479+/cDN0dCy5Qpw6ZNm5KdUx0ZGcmQIUPu+pi3k3Tu9u+//87HH39MVFRUilFugG7duuHt7c2wYcPYt29fivU3btywnVdthrZt21KsWDE++OADfv/99xTr4+Pjk13reuPGjSmaqgFcvHgRSN5gLV++fFy+fJmYmJg051m4cCFr16619Qi41ZYtW1i/fj1OTk488sgjwM2/Q4cOHdiyZQvvvvtuqvv9+eef3LhxI1ku+PeUCBERybp0TreIiGQZL730EpMmTbIVtCVLlgRuTutevnw5bdu2pWfPnkyZMoXGjRvj4eHBgQMH+PXXX4mPj2fUqFH06dMnxf3OnDkTwzBYuHAhgYGBtGjRgjJlymAYBkeOHGHNmjVERkYyb968u2b09vZm5cqVtG3blgkTJjBr1ixatGhBkSJFuHHjBrt27WLz5s04OTnx3nvv2fYbMGAAvXr1ok6dOrRv3x6r1cqvv/5KjRo17us169y5MytXrmTUqFE4ODjw3HPPpdjGx8eHBQsW0L59eypXrsyjjz5KuXLliImJ4dSpU2zYsIG6devazrN/0FxdXVmyZAmPPfYYjRo1omnTplSoUAGA06dPs3HjRvLnz8/BgweBm7MWVq1aRVBQECVKlMDNzY2dO3eyZs0aSpUqlez65E2aNGH79u20adOGBg0a4OLiQv369alfv/5t8/zxxx98/PHH+Pv707BhQ4oVK0ZcXBz79+9n1apVWK1WJk6ciL+/v22f6dOnc+jQIQYNGsS8efOoU6cOuXPn5syZM+zYsYMjR45w4cIF27XimzRpwpIlS2jfvj2PP/44bm5uVKxYkVatWmXGSywiIpnpQVyXTEREJC3udJ3uJFOmTDEAo3PnzinWhYeHG6NGjTKqVatm5MqVy3BxcTGKFStmdOnSxdi+fftdH3/VqlVGx44djYCAAMPNzc1wc3MzSpcubXTv3t34888/0/Vc4uLijK+++sp49NFHjUKFChnOzs6Gt7e3Ua1aNWPIkCHG6dOnU31upUqVMpydnY1ixYoZI0aMMOLi4u54ne67iYqKMry8vAzACAoKuuO2Bw8eNLp3724EBAQYLi4uRt68eY2KFSsar776qvHXX3+l6/nfq9Su053k7NmzxmuvvWaULl3acHV1NXLlymWUL1/e6NGjh7FmzRrbditWrDC6dOlilC1b1vD29ja8vLyMhx56yHj77bdTXKc7MjLS6Nmzp+Hn52c4ODgYgDFy5Mg7Zjx9+rTxySefGK1btzZKlSpleHp62o619u3bJ8tyqxs3bhiTJ082qlevbnh6ehru7u5GYGCg0a5dO2Pu3LlGfHy8bdv4+Hhj0KBBRrFixQwnJ6c7XsddRETsm8UwUpnjJCIiIiIiIiL3Ted0i4iIiIiIiGQSFd0iIiIiIiIimURFt4iIiIiIiEgmUdEtIiIiIiIikklUdIuIiIiIiIhkEhXdIiIiIiIiIpnEyewAZrBarZw/fx5vb28sFovZcURERERERCSLMQyDyMhIChcujIPD7cezc2TRff78eYoWLWp2DBEREREREcnizpw5Q5EiRW67PkcW3d7e3sDNFydXrlwmp7k9q9XKpUuX8PHxueM3JyIPmo5NsVc6NsVe6dgUe6TjUuxVVjk2IyIiKFq0qK2+vJ0cWXQnTSnPlSuX3RfdMTEx5MqVy64PNsl5dGyKvdKxKfZKx6bYIx2XYq+y2rF5t1OW7f8ZiIiIiIiIiGRRKrpFREREREREMomKbhEREREREZFMoqJbREREREREJJOo6BYRERERERHJJDmye3l6JSYmEh8f/8Af12q1Eh8fT0xMTJbo2ic5h45NeVCcnZ1xdHQ0O4aIiIjIPVPRfQeGYRASEsLVq1dNe3yr1UpkZORd29CLPEg6NuVBypMnD76+vjrWREREJEtS0X0HSQV3wYIF8fDweOAf+AzDICEhAScnJ33YFLuiY1MeBMMwuHHjBqGhoQD4+fmZnEhEREQk/VR030ZiYqKt4M6fP78pGVTYiL3SsSkPiru7OwChoaEULFhQU81FREQky9HJmLeRdA63h4eHyUlERHK2pPdhM3priIiIiNwvFd13oVE8ERFz6X1YREREsjIV3SIiIiIiIiKZREV3DjR79mwsFgvbt29/oI/buHFjGjdunK599u/fz6hRozh58mSKdS+88ALFixfPkGyjRo3CYrHYfpydnSlWrBg9e/YkJCQkQx4jK8jI1/ReHDt2DFdXV7Zu3Zrq+qeeegqLxcIrr7yS6vq7HdutW7dO9flFREQwfvx4atSoQa5cuXB1daV48eK8+OKL7Ny5856fz71auHAhVapUwc3NjcKFC9O/f3+uX79+1/2Snv/tfiZOnJhinx9//JFGjRqRK1cuPD09efjhh/n8889v+xjR0dGUKVMGi8XCe++9l2J9fHw8o0ePpnjx4ri6ulKuXDmmTJmSYrvOnTvTrl27uz4nERERkaxOjdTkgZk+fXq699m/fz+jR4+mcePGKYql4cOH89prr2VQuptWrFhB7ty5uX79Or/99hvvv/8+W7ZsYffu3Tg7O2foY9mjzHhN02PgwIE0b96cOnXqpFgXGhrKL7/8AsDXX3/Ne++9h5ub230/5rFjx2jRogWhoaH06tWL0aNH4+XlxcmTJ/n222+pXr06V69eJXfu3Pf9WGnx9ddf8/zzz9OjRw8+/PBDDh8+zODBg9m/fz+//fbbHfdt1apVql9YjBgxglWrVvHkk08mWz5x4kSGDRtGr169GDJkCM7Ozhw8eJC4uLjbPsbw4cOJioq67fo+ffowb948xo4dS82aNVm5ciWvvfYakZGRDB061LbdqFGjKFeuHGvXrqVJkyZ3fF4iIiIiWZmKbnlgHnrooQy9v5IlS2bo/QFUr16dAgUKANCsWTMuX77MrFmz2LRpE0FBQRn+eLdjGAYxMTG2zs0PSma8pml14MABli5dyooVK1JdP3fuXOLj42nVqhXLli3j+++/p1OnTvf1mImJiTz55JNcvnyZrVu3UqFCBdu6Ro0a0bVrV3799dcH9oVLYmIib775Ji1atOCLL74AICgoCG9vb5577jl+/fVXHnvssdvu7+Pjg4+PT7JlUVFRbN26lfr161O2bFnb8h07djBs2DAmTJjAoEGDbMubNm162/v/66+/mDJlCl9//TXt27dPsX7fvn3MnDmT8ePH8+abbwI3Z7iEhYUxbtw4evXqRb58+YCbx9qjjz7KxIkTVXSLiIhItqbp5XJbmzZtomnTpnh7e+Ph4UHdunVZtmxZqtvVqVMHNzc3/P39GT58OF9++SUWiyXZtPDUppfPmDGDypUr4+Xlhbe3N+XKlbONhs2ePdv2wT4oKMg2RXb27NlA6lOhrVYrU6ZMoUqVKri7u5MnTx4eeeQRfvrpp3t6DWrUqAHAxYsXky1fvXo1TZs2JVeuXHh4eFCvXj3WrFmTYv8ff/yRSpUq4erqSokSJfj4449tU9lvlTRl+tNPP6V8+fK4uroyZ84cAI4cOUKnTp0oWLAgrq6ulC9fnmnTpqV43uPGjaNs2bK2512pUiU+/vhj2zaXLl3ipZdeomjRori6uuLj40O9evVYvXq1bZvUXtOYmBiGDBlCYGAgLi4u+Pv707dvX65evZpsu+LFi9O6dWtWrFhBtWrVcHd3p1y5cnz11Vdpeq1nzJiBr68vzZs3T3X9V199RaFChZgzZw7u7u5pvt87Wbp0KXv37mXIkCHJCu5bPfbYYw/sKgZ//PEHFy5coFu3bsmWt2/fHi8vL3744Yd03+eiRYu4fv06PXr0SLZ86tSpuLq60q9fvzTdT1xcHC+++CJ9+/a1/bv4r6VLl2IYRor83bp1Izo6OsUXKp07d2b16tUcO3YsHc9IREREJGtR0S2p2rBhA02aNOHatWvMnDmTBQsW4O3tTZs2bVi0aJFtu7///pvmzZtz48YN5syZw6effsrOnTsZP378XR9j4cKF9OnTh0aNGvHDDz+wdOlSXn/9ddvU1VatWvHOO+8AMG3aNLZu3crWrVtp1arVbe/zhRde4LXXXqNmzZosWrSIhQsX8sQTT6R6TnhanDhxAoAyZcrYls2fP58WLVqQK1cu5syZw7fffku+fPlo2bJlssJ7xYoVPPXUU+TPn59FixYxefJkFixYYCum/2vp0qXMmDGDESNGsHLlSho0aMD+/fupWbMm//zzD++//z6//PILrVq14tVXX2X06NG2fSdPnsyoUaPo2LEjy5YtY9GiRXTv3j1ZYdy5c2eWLl3KiBEj+O233/jyyy9p1qwZYWFht33+hmHQrl073nvvPTp37syyZcsYMGAAc+fOpUWLFsTGxibbfs+ePbzxxhu8/vrrti8cunfvzu+//37X13rZsmU0bNgQB4eUb0tbtmzhwIEDdOnShfz58/P000+zdu1a29/nXiVN177fc4sTEhLS9GMYxh3v559//gGgUqVKyZY7OztTrlw52/r0mDlzJrly5UoxMv37779Tvnx5vvvuO8qWLYujoyNFihThrbfeSnV6+ZgxY4iKimLs2LF3zO/j44Ovr2+y5UnP57/5GzdujGEYLF++PN3PS0RERCSr0PTydGozZROXImPvvmEGMTCwcPvL5fh4u/Jzv/oZ/rhvvfUWefPmZf369Xh5eQE3m1BVqVKFgQMH0qFDBywWC+PGjcPR0ZE1a9bYpmW3atWKihUr3vUxNm/eTJ48efjkk09sy26d2urj40Pp0qWBm1PTH3nkkTve38aNG5k3bx7Dhg1j3LhxtuWPPvpomp93YmIiCQkJXL9+nVWrVjFjxgw6duxItWrVALhx4wavvfYarVu3Tjbq+Pjjj1OtWjWGDh3Kn3/+Cdw8j9bf35+VK1fi4uJiy3K7RmXXr19n79695M2bN1l2b29vNm3aRK5cuQBo3rw5sbGxTJw4kVdffZW8efOyefNmKlasyKhRo2z7tmzZMtn9b968mR49etCzZ0/bsrZt297x9fjtt99YuXIlkydPtk0Xbt68OUWKFOHZZ59l7ty5vPTSS7btL1++zObNmylWrBgADRs2ZM2aNXzzzTc0bNjwto8TGhrK8ePHk93XrWbOnAnAiy++CED37t2ZP38+s2bNYsyYMXd8Dndy+vRpAAIDA+/5PoA0Tz+fNWsWL7zwwm3XJ30BkjQF+1b58uVL95dHBw8eZMuWLbz88sspRuvPnTvHpUuXePXVVxk7diwPPfQQa9asYeLEiZw5c4avv/7atu3u3buZPHkyP//8M56enly6dOm2+VPL7unpiYuLS4oveAoWLIi/vz+bN29O84i7iIiISFajojudLkXGEhIRY3aMTBUVFcWff/5J7969bQU3gKOjI507d2bw4MEcOnSIcuXK2UbEkwpuAAcHBzp06JCsAExNrVq1mDp1Kh07duTZZ5+lXr16ye4nvX799VcA+vbte8/38d8RuoYNGyYbmd6yZQvh4eF07dqVhISEZNs++uijTJ482TZSv337dl555RVbwQ3g5eVFmzZtbFPkb9WkSZNkBXdMTAxr1qyhd+/eeHh4JHu8xx9/nKlTp/LHH3/w2GOPUatWLZYtW0afPn1o27YtderUsRXpSWrVqsXs2bPJnz8/zZo1o3r16nctFteuXQuQolBs37493bt3Z+3atckK5SpVqtgKbgA3NzfKlCnDqVOn7vg458+fB24WYf91/fp1vv32W+rWrUu5cuWAm+dblyxZktmzZzNq1KhUR8cfpG3btqVpu7QW97e7LnV6r1ed9GXFf6eWw81TEiIjI1mwYAHPPvsscPM0jqioKD766CNGjx5NqVKlSEhI4MUXX+SZZ55J8UVOejOmtq5gwYKcO3curU9JREREJMtR0Z1OPt6uD/Tx0jLSndGuXLmCYRj4+fmlWFe4cGHg3xG5sLAwChUqlGK71Jb9V+fOnUlISOCLL77g6aefxmq1UrNmTcaNG3fb83rv5NKlSzg6OqYonNNj9erV5M6dm/DwcD7//HO+++47+vXrx6effgr8e253cHDwbe8jPDwci8WCYRjpem3++3qHhYWRkJDAlClTUr3kEtwcWQYYMmQInp6ezJ8/n08//RRHR0caNmzIpEmTbOffLlq0iHHjxvHll18yfPhwvLy8ePLJJ5k8efJtX7OwsDCcnJxSNOeyWCz4+vqmGLnMnz9/ivtwdXUlOjo61ftPkrQ+tW7kSeckd+jQIdl0+Q4dOjBhwgRWrVplKwadnG6+pSUmJqb6OAkJCcm+aEj6guDEiRO2gv5eVKlSJU3bOTo63nF90uuX2r+r8PDwVEeRbyc+Pp65c+dSuXLlVM/Bzp8/PyEhISkK6ccee4yPPvqInTt3UqpUKT766COOHz/Ot99+a3v9IyIigJtfDF29ehVvb28cHR3Jnz8/u3fvTvFYUVFRxMXFpZrfzc3trseHiIiISFamojudMmMq9+0YhkFCQgJOTk7pHuG6H3nz5sXBwYELFy6kWJc0Ipk0Ip0/f/4UTcaANF/bulu3bnTr1o2oqCh+//13Ro4cSevWrTl8+DABAQHpyu3j40NiYiIhISGpfmGQFpUrV7Y9t+bNm9OyZUs+//xzunfvTs2aNW3rpkyZctvp7oUKFSI+Ph6LxZKu1+a/f+O8efPaZhfcbvQ+aeTUycmJAQMGMGDAAK5evcrq1asZOnQoLVu25MyZM3h4eFCgQAE++ugjPvroI06fPs1PP/3EW2+9RWho6G07hufPn5+EhAQuXbqUrPA2DIOQkBBq1qyZ6n7plfS6hoeHp1iXNFrbv39/+vfvn+r6pMIxqVC93cjpuXPnkhWzSX/fpUuX8tZbb91z/oyaXp50WsbevXuTdftPSEjg4MGDdOzYMc2ZfvnlF0JDQxk+fHiq6ytVqpTqsZh03nnS7IF//vmHa9eu2U71uNXw4cMZPnw4u3btokqVKlSsWJGFCxcSEhKS7IucvXv3AqTarC48PNzUa8OLiIiIZDY1UpMUPD09qV27Nt9//32yESir1cr8+fMpUqSIrbFYo0aNWLt2rW3ENWm7xYsXp/sxH3vsMYYNG0ZcXBz79u0Dbo6SAmkaCUu6lNKMGTPS9di3Y7FYmDZtGo6Ojrz99tsA1KtXjzx58rB//35q1KiR6o+Liwuenp7UqFGDpUuXJmtKdf36ddu1pu/Gw8ODoKAgdu3aRaVKlVJ9rNRGlvPkyUNwcDB9+/YlPDw81fOAixUrxiuvvELz5s3ZuXPnbTMknWM/f/78ZMu/++47oqKiMuxSTwEBAbi7u6foYn3gwAG2bt3K008/zbp161L8NG3alB9//NE24v7II4/g5eWVrNlfkv3797Nv3z6aNWtmW9a2bVsqVqzIhAkTbtukbOXKldy4ceOO+bdt25amnzZt2tzxfmrXro2fn1+K0w+WLFnC9evXeeqpp+64/61mzpyJm5sbzz33XKrrn376aeDf0zKSLF++HAcHB9sXKm+99VaK133BggUA9OrVi3Xr1lGqVCng5utpsVhSNAucPXs27u7uKforJCQkcObMmQy/nKCIiIiIPdFIdw62du3aVAuyxx9/nAkTJtC8eXOCgoIYOHAgLi4uTJ8+nX/++YcFCxbYRmWHDRvGzz//TNOmTRk2bBju7u58+umntvOa73Subc+ePXF3d6devXr4+fkREhLChAkTyJ07t+0Df9LI2Oeff463tzdubm4EBgamWmw2aNCAzp07M27cOC5evEjr1q1xdXVl165deHh43FOjptKlS/PSSy8xffp0Nm3aRP369ZkyZQpdu3YlPDyc4OBgChYsyKVLl9izZw+XLl2yFf1jxoyhVatWtGzZktdee43ExETeffddvLy8Uh3RTc3HH39M/fr1adCgAb1796Z48eJERkZy9OhRfv75Z9s5123atKFChQrUqFEDHx8fTp06xUcffURAQAClS5fm2rVrBAUF0alTJ8qVK4e3tzfbtm2zdVi/naTR/sGDBxMREUG9evX4+++/GTlyJFWqVKFz587pfk1T4+LiQp06dfjjjz+SLU8a5R40aBC1atVKsV9kZCRr1qxh/vz5vPbaa3h7ezN69GjeeOMNrFYrzzzzDHnz5mXv3r288847BAQE8Oqrr9r2d3R05IcffqBFixbUqVOH3r17ExQUhKenJ6dOnWLJkiX8/PPPXLly5Y75b3cJrfRydHRk8uTJdO7cmZdffpmOHTty5MgRBg0aRPPmzZMVrRs2bKBp06aMGDGCESNGJLuf8+fPs2LFCtvzT023bt347LPP6NOnD5cvX+ahhx5i9erVTJs2jT59+thmmpQrVy7F1Puk942SJUsmuwzgww8/TPfu3Rk5ciSOjo7UrFmT3377jc8//5xx48almF7+999/c+PGDYKCgu71JRMRERGxf0YOdO3aNQMwrl27dtttoqOjjf379xvR0dEPMFlyVqvViIuLM6xWa4be76xZswzgtj8nTpwwDMMwNm7caDRp0sTw9PQ03N3djUceecT4+eefU9zfxo0bjdq1axuurq6Gr6+v8eabbxqTJk0yAOPq1au27Ro1amQ0atTIdnvOnDlGUFCQUahQIcPFxcUoXLiw0aFDB+Pvv/9Odv8fffSRERgYaDg6OhqAMWvWLMMwDKNr165GQEBAsm0TExONDz/80KhQoYLh4uJi5M6d26hTp06quW81cuRIAzAuXbqUYt3FixcNLy8vIygoyLZsw4YNRqtWrYx8+fIZzs7Ohr+/v9GqVStj8eLFyfb94YcfjIoVKxouLi5GsWLFjIkTJxqvvvqqkTdv3mTbAUbfvn1TzXbixAnjxRdfNPz9/Q1nZ2fDx8fHqFu3rjFu3DjbNu+//75Rt25do0CBArbH6t69u3Hy5EnDMAwjJibG6NWrl1GpUiUjV65chru7u1G2bFlj5MiRRlRUlO1+UntNo6OjjcGDBxsBAQGGs7Oz4efnZ/Tq1csIDQ1NdmwGBAQYrVq1SpH/v3/325k5c6bh6OhonD9/3jAMw4iLizMKFixoVKlS5bb7JCQkGEWKFDEqVqyYbPm3335r1K9f3/D29jacnJyMYsWKGb179zZCQkJSvZ+rV68aY8eONapVq2Z4eXkZzs7ORrFixYznn3/e2Lx5812zZ7RvvvnGqFSpkuHi4mL4+voar776qhEZGZlsm3Xr1hmAMXLkyBT7jx8/3gCMtWvX3vFxwsLCjJdfftkoVKiQ4ezsbJQpU8Z49913jcTExDvud+LECQMw3n333RTr4uLijJEjRxrFihUzXFxcjDJlyhiffPJJqvczfPhwo0CBAkZMTMwdHy8978eJiYnGhQsX7vocRB40HZtij3Rcir3KKsdmWupKwzAMi2Hc5cKx2VBERAS5c+fm2rVrKTo8J4mJieHEiRMEBgam2tzpQTBMOqc7I7Ro0YKTJ09y+PBhs6PYlfj4eKpUqYK/v7/tGtFZUWYcmzExMRQrVow33niDwYMHZ8h9iv1KTEykVKlSdOrUifHjx99x2/S8H1utVkJDQylYsKDpXe1FbqVjU+yRjkuxV1nl2ExLXQl2cE7377//Tps2bShcuDAWi4WlS5fedZ8NGzZQvXp13NzcKFGihK2ztJhjwIABzJs3j/Xr1/P999/z9NNPs2rVqvtqTJVddO/enYULF7JhwwYWLVpEixYtOHDgAIMGDTI7mt1xc3Nj9OjRfPDBB7bTEyT7mj9/PtevX7dd/11EREQkuzL9nO6oqCgqV65Mt27dbI197uTEiRM8/vjj9OzZk/nz57N582b69OmDj49PmvaXjJeYmMiIESMICQnBYrHw0EMPMW/ePJ5//nmzo5kuMjKSgQMHcunSJZydnalWrRrLly9P1sxL/vXSSy9x9epVjh8/buvkLdmT1Wrl66+/Jk+ePGZHEREREclUdjW93GKx8MMPP9CuXbvbbjN48GB++uknDhw4YFvWq1cv9uzZw9atW9P0OJpeLnJ/dGzKg6Tp5ZId6NgUe6TjUuxVdGw8fx06QxFfH0oW9DY7zm2ldXq56SPd6bV161ZatGiRbFnLli2ZOXMm8fHxqV4vNzY2ltjYWNvtiIgI4OYbjdVqTfVxrFYrhmHYfsyS9Nh29N2ICKBjUx6cpPfhO71nJ0l6777bdiIPmo5NsUc6LsVshmFw/moMBy9GcjAkkkMXIjlw4Rr/bFmFW+k6vFC3OCPbPGx2zNtK67+dLFd0h4SEUKhQoWTLChUqREJCApcvX8bPzy/FPhMmTGD06NEpll+6dImYmJhUHyc+Ph6r1UpCQgIJCQkZEz6dDMMgMTERQKOJYld0bMqDlJCQgNVqJSwsLNUvVm9ltVq5du0ahmFo1Ebsio5NsUc6LuVBiopN5FhYNEcv3/w59v+f63GJybc78DuXf5pMnoZd2Fv0RUJDQ01KfHeRkZFp2i7LFd2Q8kN+0kjb7T78DxkyhAEDBthuR0REULRoUXx8fO44vTwyMhInJyecnMx9me72IVPELDo25UFwcnLCwcGB/Pnzp2l6ucViwcfHRx8gxa7o2BR7pONSMkNCopVTYTc49P/R66Sfs1ei07R/nocb4HB8C2WLF6JdtWIULFgwkxPfu7Sehpzlim5fX19CQkKSLQsNDcXJyYn8+fOnuo+rqyuurq4pljs4ONz2DcbBwQGLxWL7MYNhGLbH1mii2BMdm/IgJb0P3+k9+7/bp3VbkQdJx6bYIx2Xcj8uX4/lUEgkBy5E3JweHhLJ4YuRxCakbdp14dxulPX1Jv7oFp5o05oqgYUILOCJw9jHuHTpkt33G0hrtixXdNepU4eff/452bLffvuNGjVqaNRNREREREQkg8XEJ3I09Pr/C+ubBfaBC5Fcvh57950BTxdHyvp6U84vF+V8vSnnm4uyhbxxJp4+ffrw9Zw5uF38hw5ffgmk/VzprML0ovv69escPXrUdvvEiRPs3r2bfPnyUaxYMYYMGcK5c+eYO3cucLNT+dSpUxkwYAA9e/Zk69atzJw5kwULFpj1FERERERERLI8wzA4dzWaQ/+fEp40gn3ichSJ1rs3z3WwQPH8npTzu1lYJxXYRfK64+CQfHbk4cOHCQ4OZu/evTg4OFCqVKlksymzE9OL7u3btxMUFGS7nXTuddeuXZk9ezYXLlzg9OnTtvWBgYEsX76c119/nWnTplG4cGE++eQTXaNbREREREQkjSJj4jl88eaI9cGQCFuhHRmTtibS+TxdbEV1OV9vyvl5U7qgN+4ujnfdd/HixXTv3p3IyEgKFSrEwoULady48X0+I/tletHduHHjO15yaPbs2SmWNWrUiJ07d2ZiKhERERERkawvIdHKybAb/y+qI2xFdlobm7k4OlCqoJetsC7nm4tyft74eLmme1Q6Li6OQYMG8fHHHwPQsGFDFi5cmOoVqLIT04tuefBmz55Nt27dbLcdHR3x8fGhUaNGjB07ltKlS5uSa9SoUYwePdpurvu8fv36ZLMwAPLkyUOZMmXo06cPXbt2NSnZv1544QXWr1/PyZMnbcuKFy9O48aNU/3CSkRERESyr4xobJZ03nVZX2/K++UisIAnzo4Z08zs0qVLzJ8/H4BBgwYxfvx4068U9SBk/2cotzVr1izKlStHTEwMmzdvZvz48axbt46DBw+SN29es+PZjXfeecdWfF++fJm5c+fywgsvEBERQb9+/UxOl9IPP/xw20vhiYiIiEjWl1mNzXJ7ZG5jan9/f7755huio6Np27Ztpj6WPVHRnYNVqFCBGjVqADen+ScmJjJy5EiWLl2abCQ8pytdujSPPPKI7fbjjz/Otm3bWLBggV0W3VWrVjU7goiIiIhkgAfZ2CwzJCYmMnbsWKpWrWorslu0aJHpj2tv7PeiZ/LAJRXgFy9etC2LiYnhjTfeoEqVKuTOnZt8+fJRp04dfvzxxxT7WywWXnnlFebNm0f58uXx8PCgcuXK/PLLLym2XbZsGVWqVMHV1ZXAwEDee++9VDPFxMQwZMgQAgMDcXFxwd/fn759+3L16tVk2xUvXpzWrVvzyy+/ULVqVdzd3SlfvrztsWfPnk358uXx9PSkVq1abN++/V5fJhwcHPDy8kpxibpp06bRsGFDChYsiKenJxUrVmTy5MnEx8cn227Xrl20bt2aggUL4urqSuHChWnVqhVnz561bWMYBtOnT6dKlSq4u7uTN29egoODOX78+F3zFS9enBdeeMF2e/369VgsFhYsWMCwYcMoXLgwuXLlolmzZhw6dCjF/qtXr6Zp06bkypULDw8P6tWrx5o1a9L5KomIiIhIekTGxLPjVDjz/zjF20v30v7TLVQa/Rv1J62j+5ztvLvyEL/8fYGjoddTLbjzebpQt2R+XqwXyOSnK/HTK/XYN/pR1g5szPTnqvNq09K0eNiXYvk9HkjBfenSJR5//HFGjx5N165duXz5cqY/pr3SSPc9iIqKuu06R0dH3Nzc0rStg4MD7u7ut93WMAwSEhJwcnLC0dEx2bY3btzAw8PjXuLf1okTJwAoU6aMbVlsbCzh4eEMHDgQf39/4uLiWL16NU899RSzZs2iS5cuye5j2bJlbNu2jTFjxuDl5cXkyZN58sknOXToECVKlABgzZo1tG3bljp16rBw4UISExOZPHlysmI/6fm3a9eONWvWMGTIEBo0aMDff//NyJEj2bp1K1u3bsXV1dW2/Z49exgyZAjDhg0jd+7cjB49mqeeeoohQ4awZs0a3nnnHSwWC4MHD6Z169acOHEi2Wt6O1arlYSEm10cw8LCmDVrFv/88w+ff/55su2OHTtGp06dbF8Q7Nmzh/Hjx3Pw4EG++uor4ObfuHnz5gQGBjJt2jQKFSpESEgI69atIzIy0nZfL7/8MrNnz+bVV19l0qRJhIeHM2bMGOrWrcuePXsoVKjQXXP/19ChQ6lXrx5ffvklERERDB48mDZt2nDgwAEcHW92mZw/fz5dunShbdu2zJkzB2dnZz777DNatmzJypUradq0abofV0RERET+ZU+NzTLLli1b6NChA+fOncPDw4MpU6ZQoEABs2OZx8iBrl27ZgDGtWvXbrtNdHS0sX//fiM6OjrFOuC2P48//niybT08PG67baNGjZJtW6BAgdtuW6NGjWTbBgQE3PPznzVrlgEYf/zxhxEfH29ERkYaK1asMHx9fY2GDRsa8fHxt903ISHBiI+PN7p3725UrVo1xetSqFAhIyIiwrYsJCTEcHBwMCZMmGBbVrt2baNw4cLJXtuIiAgjX758xq2H5IoVKwzAmDx5crLHWbRokQEYn3/+uW1ZQECA4e7ubpw9e9a2bPfu3QZg+Pn5GVFRUbblS5cuNQDjp59+uuPrtG7dulT/Fg4ODsawYcPuuG9iYqIRHx9vzJ0713B0dDTCw8MNwzCM7du3G4CxdOnS2+67detWAzDef//9ZMvPnDljuLu7G4MGDbIt69q1a4pjISAgwOjatWuK5/HfY/Pbb781AGPr1q2GYRhGVFSUkS9fPqNNmzYpnkvlypWNWrVq2ZZZrVYjLi7OsFqtd3wdRDLCnd6P/ysxMdG4cOGCkZiY+ACSiaSdjk2xRzouM9+lyBhj05FLxhe/HzPe+Ha30fqTjUaZYcuNgMG/pOmnzjurjW6z/jIm/XrA+HH3OeNQSIQRl2C/fy+r1Wp8+OGHhpOTkwEYZcuWNfbu3Zvu+8kqx2Za6krDMAyNdOdgt56nDFC+fHl+/PHHFB0EFy9ezEcffcSePXuSjcbfOqKfJCgoCG9vb9vtQoUKUbBgQU6dOgXcHOndtm0bffr0Sba/t7c3bdq0Yc6cObZla9euBUg2VRqgffv2vPjii6xZs4aePXvallepUgV/f/9kzwdunq9+66yApOVJme5m0qRJNGnSBICrV6+yZs0aJk6cSGxsLO+++65tu127djFy5Eg2b95MeHh4svs4fPgwtWvXplSpUuTNm5fBgwdz4cIFGjZsyEMPPZRs219++QWLxcLzzz9vG2EH8PX1pXLlyqxfvz5Nuf/riSeeSHa7UqVKwM3X4ZFHHmHLli2Eh4fTtWvXZI8L8OijjzJ58mSioqLw9PS8p8cXERERya6yamOzjJSQkMCzzz7Ld999B0CHDh348ssvk9UGOZWK7ntw/fr1265LmqabJDQ09LbbOjgkP6X+1ss+Qcrp5bfav39/GtPe3ty5cylfvjyRkZEsWrSIzz77jI4dO/Lrr7/atvn+++/p0KED7du3580338TX1xcnJydmzJhhmzJ9q/z586dY5urqSnT0zekyV65cwWq14uvrm2K7/y4LCwvDyckJHx+fZMstFgu+vr6EhYUlW54vX75kt11cXO64PCYmJkWG1JQoUcJ2vjtAs2bNuHLlCu+//z7du3enXLlynD59mgYNGlC2bFk+/vhjihcvjpubG3/99Rd9+/a1Pf/cuXOzYcMGxo8fz9ChQ7ly5Qp+fn707NmTt99+G2dnZy5evIhhGLedQp40TT+9/vu3SZqan5QtaXp/cHDwbe8jPDxcRbeIiIjkWEYWb2yWmZycnChUqBDOzs588MEH9O3b126mu5tNRfc9SE/RcT/b3lp0//eAzYjzucuXL28rJoOCgkhMTOTLL79kyZIltsJr/vz5BAYGsmjRomQZYmPT9q3df+XNmxeLxUJISEiKdf9dlj9/fhISErh06VKywtswDEJCQqhZs+Y9ZcgIlSpVwjAM/v77b8qVK8fSpUuJiori+++/JyAgwLbd7t27U+xbsWJFFi5caNt/9uzZjBkzBnd3d9566y0KFCiAxWJh48aNyc5ZT5LasoyQdJ7NlClTUsyCSHIv55KLiIiIZEWRMfEcvhhpO+c6qdCOjEm4+87cbGyWVFQnnX9duqA37i6Od985C4mJibHNYP3ggw/o0aOHrqbzHyq6xWby5Ml89913jBgxgqeeegoHBwcsFgsuLi7JCu6QkJBUu5enRVL38O+//553333X9g80MjKSn3/+Odm2TZs2ZfLkycyfP5/XX3/dtvy7774jKirK1KZeScV0wYIFAWyvz60FsWEYfPHFF7e9D4vFQuXKlfnwww+ZPXs2O3fuBKB169ZMnDiRc+fO0aFDh0x6BinVq1ePPHnysH//fl555ZUH9rgiIiIiZsoJjc0yQ3R0NP369eP48eOsWrUKR0dHXF1dVXCnQkW32OTNm5chQ4YwaNAgvvnmG55//nlat27N999/T58+fQgODubMmTOMHTsWPz8/jhw5ck+PM3bsWB599FGaN2/OG2+8QWJiIpMmTcLT0zPZudDNmzenZcuWDB48mIiICOrVq2frXl61alU6d+6cUU/9jo4cOcIff/wBwLVr11i9ejUzZ86kRo0aNGjQwJbVxcWFjh07MmjQIGJiYpgxYwZXrlxJdl+//PIL06dPp127dpQoUQLDMPj++++5evUqzZs3B24Wvy+99BLdunVj+/btNGzYEE9PTy5cuMCmTZuoWLEivXv3zvDn6eXlxZQpU+jatSvh4eEEBwdTsGBBLl26xJ49e7h06RIzZszI8McVEREReVAuX4/l0C3Twg+FRHL4YiSxCdY07V84t9u/513//7+BBTxxdsxZV2I+evQowcHB7NmzB4vFwu+//05QUJDZseyWim5Jpl+/fkydOpUxY8bQsWNHunXrRmhoKJ9++ilfffUVJUqU4K233uLs2bOMHj36nh6jefPmLF26lLfffptnnnkGX19f+vTpQ3R0dLL7tFgsLF26lFGjRjFr1izGjx9PgQIF6Ny5M++8806mTbP+r6FDh9p+9/T0JCAggOHDhzNgwADbufblypXju+++4+233+app54if/78dOrUiQEDBvDYY4/Z9i9dujR58uRh8uTJnD9/HhcXF8qWLcvs2bPp2rWrbbvPPvuMRx55hM8++4zp06djtVopXLgw9erVo1atWpn2XJ9//nmKFSvG5MmTefnll4mMjKRgwYJUqVIlRUM7EREREXulxmaZ54cffuCFF14gIiICHx8fvvnmGxXcd2ExDOPuZ/xnMxEREeTOnZtr166RK1euVLeJiYnhxIkTBAYGptql+0G40zndImbSsSkPUnrej61WK6GhoRQsWDBFs0oRM+nYFHuUHY5LNTZ7cOLj4xkyZAjvv/8+cHN25qJFi5JdPSijZJVjMy11JWikW0REREREsgA1NjPXSy+9xOzZswF44403mDBhAs7OGvlPCxXdIiIiIiJiN9TYzD4NGDCAlStXMm3aNJ588kmz42QpKrpFRERERMQUamxmv6xWK9u2baN27drAzcveHj9+3LRTb7MyFd0iIiIiIpKp1NgsawkLC+P5559n9erVbNiwgbp16wKo4L5HKrpFRERERCRDZEhjswKeyc+9VmOzB+rPP/+kffv2nDlzBjc3N86cOWN2pCxPRfdd5MDm7iIidkXvwyIi9kmNzbIXwzCYNm0aAwYMID4+nlKlSvHdd99RqVIls6NleSq6byOpE9+NGzdwd3c3OY2ISM5148YNAHVIFRExSVJjs6TCWo3Nsp/IyEh69uzJokWLAHj66aeZOXMmuXPnNjlZ9qCi+zYcHR3JkycPoaGhAHh4eDzwNwVdC1nslY5NeRAMw+DGjRuEhoaSJ08eHB018iEiktnU2CxnWrRoEYsWLcLJyYl3332X1157TZ/xMpCK7jvw9fUFsBXeD5phGFitVhwcHHTQi13RsSkPUp48eWzvxyIikjFi4hM5cjGCvw6HcWF7OIcuqrFZTta9e3d2795Np06dbE3TJOOo6L4Di8WCn58fBQsWJD4+/oE/vtVqJSwsjPz58+PgoG8HxX7o2JQHxdnZWSPcIiL3QY3NJDUxMTG88847vPnmm3h7e2OxWJg6darZsbItFd1p4OjoaMqHPqvVirOzM25ubipsxK7o2BQREbE/amwmaXH8+HGCg4PZtWsXR48e5ZtvvjE7UranoltEREREJAvJqMZmZX29KOJloUYpP8oXzq3GZjnATz/9RJcuXbh27Rr58+fnhRdeMDtSjqCiW0RERETETt1vYzP/PO43z71OpbGZ1WolNDSUggV9NHMtm0tISGDYsGFMnjwZgDp16rBo0SKKFi1qcrKcQUW3iIiIiIjJYuITORp6/f+FdcT/z7++z8Zmvt7kdldjs5wuJCSEZ555ht9//x2A/v37M2nSJFxcXExOlnOo6BYREREReUDU2EzMcOTIEby9vZk1axZPP/202XFyHBXdIiIiIiKZQI3NxCyGYdjOz/f19eWHH34gb968lClTxuRkOZOKbhERERGR+5BRjc2SCutyvrko5+etxmZyT8LDw+ncuTPPP/88HTt2BKB27domp8rZVHSLiIiIiKRRZjY2E7lf27Zto3379pw6dYq//vqLJ554Ak9PT7Nj5XgqukVERERE/kONzSQrMQyDGTNm8PrrrxMXF0fJkiVZsmSJCm47oaJbRERERHIsNTaTrO769eu8/PLLfPPNNwC0a9eOWbNmkSdPHnODiY2KbhERERHJEdTYTLKbGzduULt2bfbv34+joyOTJk1iwIAB6gVgZ1R0i4iIiEi2osZmklN4eHjQunVrrl69yqJFi6hfv77ZkSQVKrpFREREJMtSYzPJaWJjY7l27RoFCxYEYPz48QwcOBAfHx+Tk8ntqOgWEREREbunxmYicPLkSdq3b4+TkxMbNmzAxcUFJycnFdx2TkW3iIiIiNgNNTYTSd2yZcvo3LkzV65cIV++fBw+fJgKFSqYHUvSQEW3iIiIiJgiQxub+d2cIq7GZpLdJCQkMGLECCZMmABArVq1WLx4McWKFTM5maSVim4RERERyVQZ1tjs/4W1GptJThESEkLHjh1Zv349AP369eO9997DxcXF3GCSLiq6RURERCTDqLGZSMbp1q0b69evx8vLiy+//JJnnnnG7EhyD1R0i4iIiEi6qbGZSOb75JNP6Nq1K1999RXlypUzO47cIxXdIiIiInJbamwm8uBcuXKF1atX0759ewBKly7N5s2bdRpFFqeiW0REREQANTYTMdPOnTsJDg7m5MmT5M2bl2bNmgGo4M4GVHSLiIiI5DBqbCZiPwzD4IsvvuDVV18lNjaWwMBA8uXLZ3YsyUAqukVERESyMTU2E7FfUVFR9O7dm3nz5gHQpk0b5syZQ968eU1OJhlJRbeIiIhINqDGZiJZy8GDBwkODmbfvn04ODgwYcIEBg4ciIODvtDKblR0i4iIiGQhSY3NDl6I5NDFjGlsVt4vF/551NhM5EHatGkT+/btw9fXl4ULF9KoUSOzI0kmUdEtIiIiYqdSbWx2IZLIWDU2E8nqunfvztWrV3n++efx9fU1O45kIhXdIiIiIiZTYzOR7O/06dMMHDiQTz/9lHz58mGxWBg4cKDZseQBUNEtIiIi8gCpsZlIzrNixQqee+45wsPDcXFxYf78+WZHkgdIRbeIiIhIJri1sdnBCxH8ffoyx8P3cvl6XJr2V2MzkawvMTGRUaNGMX78eAzDoEaNGowbN87sWPKAqegWERERuQ9qbCYiqQkNDaVTp06sWbMGgD59+vDBBx/g6upqcjJ50FR0i4iIiKTRfTc283D+/8i1GpuJZGd79uzh8ccf5/z583h4ePDFF1/QqVMns2OJSVR0i4iIiPxHRjc2K1vIiwJOcZQrXhhHRxXYItld0aJFcXZ2ply5cnz33Xc89NBDZkcSE6noFhERkRztQTQ2s1qthIaGqpO4SDZ248YN3N3dsVgs5MuXj5UrV+Lv74+Xl5fZ0cRkKrpFREQkR7i1sdmhkJsF9oELkVy+Hpum/dXYTERuZ/fu3QQHB/PWW2/Ro0cPAMqWLWtyKrEXKrpFREQkW1FjMxF5UAzD4KuvvqJv377Exsby3nvv0bVrV5yd9WWc/EtFt4iIiGRZ993YzNPl3+Jajc1EJB1u3LhB3759mT17NgCtWrVi7ty5KrglBRXdIiIiYvcyurFZUpHt4+Wq86xFJN0OHz5McHAwe/fuxcHBgXHjxjF48GAcHBzuvrPkOCq6RURExK48iMZmIiL3Kjw8nNq1a3P16lUKFizIwoULCQoKMjuW2DEV3SIiImIKNTYTkawoX758vP7666xevZqFCxdSuHBhsyOJnVPRLSIiIplKjc1EJKs7e/YscXFxlChRAoC3336boUOH4uSkckruTkeJiIiIZBg1NhOR7GbVqlV06tQJf39/tm7diru7Ow4ODjp/W9JMRbeIiIikmxqbiUh2l5iYyLhx4xg9ejSGYVC0aFHCw8Px9/c3O5pkMSq6RURE5I7U2ExEcprLly/z3HPP8dtvvwHw0ksv8fHHH+Pm5mZyMsmKVHSLiIgIoMZmIiIAf/zxB+3bt+fs2bO4u7vz6aef0qVLF7NjSRamoltERCSHyajGZuX/X1SrsZmIZBeGYTBo0CDOnj1LmTJlWLJkCRUrVjQ7lmRxKrpFRESyMTU2ExFJO4vFwvz58xk3bhzvv/8+3t7eZkeSbEBFt4iISDagxmYiIvfm77//Zu3atfTv3x+AYsWK8fnnn5sbSrIVFd0iIiJZzH8bmx0MieDIxetqbCYikk6zZ8+md+/exMTEULp0aVq1amV2JMmGVHSLiIjYqVsbmx28EPH/86/V2ExE5H5FR0fz6quv8uWXXwLQsmVLateubXIqya5UdIuIiJhMjc1ERB6cY8eOERwczO7du7FYLIwZM4ahQ4fi4KDZPpI5VHSLiIg8QGpsJiJinp9++onOnTsTERGBj48P33zzDc2aNTM7lmRzKrpFREQygRqbiYjYn+vXrxMREUG9evVYtGgR/v7+ZkeSHEBFt4iIyH1SYzMREftlGIbty8pOnTrh5uZGmzZtcHZWfwt5MFR0i4iIpJEam4mIZC1r1qzhjTfeYMWKFfj6+gLw1FNPmZxKchoV3SIiIv+hxmYiIlmb1WrlnXfeYeTIkVitVsaMGcP06dPNjiU5lIpuERHJ0dTYTEQkewkLC6Nz5878+uuvAHTv3p3333/f5FSSk6noFhGRHEGNzUREsr+//vqL9u3bc/r0adzc3Jg+fTrdunUzO5bkcCq6RUQk27l8PZYjoVEZ1tisvK83xdXYTETErq1cuZI2bdoQHx9PqVKlWLJkCZUrVzY7loiKbhERybr+29jsYEgE+89fI/xG2qaG39rYrLyvN2XV2ExEJMuqW7cuJUqUoEKFCsycOZPcuXObHUkEUNEtIiJZgBqbiYhIak6ePElAQAAWiwVvb282btxIgQIFdNqP2BUV3SIiYlfut7FZHncnyvvlpryfGpuJiGRn8+fP5+WXX2b8+PH0798fAB8fH3NDiaRCRbeIiJgiMxqblS3khfXGVQoVKoSDg86/FhHJjmJiYujfvz+fffYZAKtWreK1117T6LbYLRXdIiKS6S5fj/1/YZ25jc2sViuh0frQJSKSXZ04cYLg4GB27tyJxWJhxIgRDB8+XAW32DUV3SIikmH+29js0P+niV++Hpum/dXYTEREbuenn36ia9euXL16lfz58/PNN9/QokULs2OJ3JWKbhERSTc1NhMRkQfpzJkzBAcHEx8fT506dVi0aBFFixY1O5ZImqjoFhGRO7rfxmb5PF1s51yrsZmIiNyLokWLMmnSJE6fPs2kSZNwcXExO5JImqnoFhERIHMam5Xz88bHy1Xn2omISLqtX78eHx8fHn74YQBef/11kxOJ3BsV3SIiOdCDamwmIiKSXlarlUmTJvH2229TunRptm3bhre3t9mxRO6Zim4RkWxMjc1ERCQrCQ8Pp0uXLixbtgyA2rVr4+io05Eka1PRLSKSDaixmYiIZHXbt28nODiYU6dO4erqytSpU+nevbtOUZIsT0W3iEgWo8ZmIiKSnRiGwaeffkr//v2Ji4ujRIkSLFmyhKpVq5odTSRDqOgWEbFzsQmJfLXpJDtOXVFjMxERyXasViuLFy8mLi6Otm3bMnv2bPLkyWN2LJEMo6JbRMTOTVlzlKnrjt5xGzU2ExGRrMrR0ZEFCxbw7bff8sorr+iLYcl2VHSLiNixazfimb3lpO22GpuJiEh2sGDBAnbt2sXkyZMBKFSoEP369TM5lUjmUNEtImLHZm85yfX/n6v9bM2ivPNkRTU2ExGRLCs2NpYBAwYwffp0AJo1a0aLFi1MTiWSuVR0i4jYqeuxCXy1+QQAjg4W+gaVUsEtIiJZ1smTJ2nfvj3bt28H4O2336Zp06YmpxLJfCq6RUTs1Pw/TnEtOh6AdlX8KZrPw+REIiIi92bZsmV07tyZK1eukC9fPubPn89jjz1mdiyRB0IddkRE7FB0XCJfbjwOgMUCfYJKmpxIRETk3kyYMIHWrVtz5coVatasyc6dO1VwS46ioltExA4t3Haay9fjAGhV0Y+SPl4mJxIREbk3Dz/8MACvvPIKGzduJCAgwOREIg+WppeLiNiZ2IREPttw3Ha7b1ApE9OIiIik3/Xr1/HyuvmF8RNPPMHu3bupXLmyyalEzKGRbhERO7Nkx1lCImIAaP5QIcr75TI5kYiISNoYhsHkyZMpVaoUZ86csS1XwS05mYpuERE7Ep9oZcb6Y7bbr2iUW0REsoirV6/Srl07Bg8ezMWLF5k3b57ZkUTsgqaXi4jYkR93n+fslWgAGpbxoXLRPOYGEhERSYOdO3cSHBzMiRMncHFxYcqUKfTs2dPsWCJ2QUW3iIidSLQaTF931Ha7XxONcouIiH0zDIMvvviCV199ldjYWIoXL86SJUuoXr262dFE7Iaml4uI2Inley9w/HIUALUD81GzeD6TE4mIiNzZrFmzePnll4mNjaV169bs3LlTBbfIf6joFhGxA1arwdS1/45yv9q0tIlpRERE0qZjx45Uq1aNiRMn8uOPP5I3b16zI4nYHU0vFxGxA6sPXOTQxUgAqhbLQ92S+U1OJCIikrp169bRqFEjHBwccHd3548//sDZ2dnsWCJ2SyPdIiImMwyDqf85l9tisZiYSEREJKW4uDhee+01mjRpwjvvvGNbroJb5M400i0iYrLfj1zm77PXAHjILxdBZQuanEhERCS506dP06FDB/78808AoqOjTU4kknWo6BYRMZFhGExZc8R2W6PcIiJib1asWMHzzz9PWFgYefLkYe7cubRp08bsWCJZhqaXi4iY6M8T4Ww/dQWAUgW9aPmwr8mJREREbkpMTGTkyJE8/vjjhIWFUb16dXbu3KmCWySdVHSLiJjo1o7lrwSVwsFBo9wiImIfjhw5wqRJkzAMg969e7Np0yYCAwPNjiWS5Wh6uYiISXaevsKmo5cBCMjvQetKfiYnEhER+Ve5cuWYMWMGLi4uPPfcc2bHEcmy7GKke/r06QQGBuLm5kb16tXZuHHjHbf/+uuvqVy5Mh4eHvj5+dGtWzfCwsIeUFoRkYwx7ZZR7j6NS+LkaBdvySIikkMZhsEHH3zA9u3bbcu6deumglvkPpn+CW/RokX079+fYcOGsWvXLho0aMBjjz3G6dOnU91+06ZNdOnShe7du7Nv3z4WL17Mtm3b6NGjxwNOLiJy7/45d401B0MBKJzbjSerFjE5kYiI5GTXrl3j6aef5o033iA4OJjIyEizI4lkG6YX3R988AHdu3enR48elC9fno8++oiiRYsyY8aMVLf/448/KF68OK+++iqBgYHUr1+fl19+Odk3ciIi9m7aLdfl7tW4JC5Opr8di4hIDrV7926qV6/ODz/8gLOzM4MGDcLLy8vsWCLZhqmf8uLi4tixYwctWrRItrxFixZs2bIl1X3q1q3L2bNnWb58OYZhcPHiRZYsWUKrVq0eRGQRkft2+GIkv/4TAoCPtysdahQ1OZGIiORUCxYsoF69ehw7doxixYqxefNm+vTpo8tXimQgUxupXb58mcTERAoVKpRseaFChQgJCUl1n7p16/L111/zzDPPEBMTQ0JCAk888QRTpky57ePExsYSGxtrux0REQGA1WrFarVmwDPJHFarFcMw7Dqj5Ew6Nu/PraPcPesH4uJo0WuZQXRsir3SsSn2JjY2lt69ezNnzhwAHnvsMebMmUP+/Pl1nIrpssp7Zlrz2UX38v9+k2YYxm2/Xdu/fz+vvvoqI0aMoGXLlly4cIE333yTXr16MXPmzFT3mTBhAqNHj06x/NKlS8TExNz/E8gkVquVa9euYRgGDg6aeir2Q8fmvTtzNYaf95wHILebI80C3QgNDTU5VfahY1PslY5NsTdWq5WzZ8/i4ODAoEGD6NevH4mJifp/ktiFrPKemdbeB6YW3QUKFMDR0THFqHZoaGiK0e8kEyZMoF69erz55psAVKpUCU9PTxo0aMC4cePw80t5yZ0hQ4YwYMAA2+2IiAiKFi2Kj48PuXLlysBnlLGsVisWiwUfHx+7Ptgk59Gxee8+2LQXq3Hz9x4NS1K8iC4TlpF0bIq90rEp9sJqtdqOwW+++YZNmzbxxBNP6LgUu5JV3jPd3NzStJ2pRbeLiwvVq1dn1apVPPnkk7blq1atom3btqnuc+PGDZycksd2dHQEbo6Qp8bV1RVXV9cUyx0cHOz6jwg3ZwFkhZyS8+jYTL9zV6P5fuc5ALzdnOhat7hev0ygY1PslY5NMVN8fDyDBw8mPDycWbNmYbFYKFCgAHXr1tVxKXYpK7xnpjWb6dPLBwwYQOfOnalRowZ16tTh888/5/Tp0/Tq1Qu4OUp97tw55s6dC0CbNm3o2bMnM2bMsE0v79+/P7Vq1aJw4cJmPhURkTv6bMMxEv4/zN2tbnFyuTmbnEhERHKCs2fP8swzz9gaFffu3ZvatWubnEok5zC96H7mmWcICwtjzJgxXLhwgQoVKrB8+XICAgIAuHDhQrJrdr/wwgtERkYydepU3njjDfLkyUOTJk2YNGmSWU9BROSuQiNiWLjtDAAeLo50qxdociIREckJVq1aRadOnbh8+TK5c+dm9uzZKrhFHjDTi26APn360KdPn1TXzZ49O8Wyfv360a9fv0xOJSKScb7YeJy4hJsdLjs/EkBeTxeTE4mISHZmtVoZN24co0aNwjAMqlatyuLFiylZsqTZ0URyHLsoukVEsrPwqDjm/3Fzxo6rkwPdG2iUW0REMlfXrl2ZP38+AD179uSTTz5Jc9MnEclY9ntWuohINvHVphNExycC0LFWMQp660OPiIhkrq5du+Ll5cWcOXP4/PPPVXCLmEgj3SIimehadDxztpwEwNnRwksNS5gbSEREsiXDMDh27BilSpUCoFmzZpw8eZL8+fObnExENNItIpKJ5m45SWRsAgDB1YtQOI+7yYlERCS7iYiIoEOHDlSvXp2jR4/alqvgFrEPKrpFRDJJVGwCMzefAMDRwULvRqVMTiQiItnN3r17qVGjBkuWLCE6Oprt27ebHUlE/kNFt4hIJvn6z1NcvREPQNvKhSmW38PkRCIikp3MmTOH2rVrc+TIEYoWLcrvv//Os88+a3YsEfkPFd0iIpkgJj6Rz3+/OcptsUCfIF2iRUREMkZMTAw9e/bkhRdeIDo6mpYtW7Jz504eeeQRs6OJSCpUdIuIZIKFf53m8vVYAB6v4Eepgt4mJxIRkezik08+4csvv8RisTBmzBiWL19OgQIFzI4lIreh7uUiIhksNiGRz34/brvdN0jncouISMbp378/mzZt4tVXX6VZs2ZmxxGRu9BIt4hIBvt+5zkuXIsBoFn5gjxUOJfJiUREJCuLj49n+vTpJCTcvBqGi4sLP/30kwpukSxCRbeISAZKSLQyff2/l2t5pUlpE9OIiEhWd/78eZo2bUrfvn0ZNmyY2XFE5B6o6BYRyUA/7TnPmfBoABqULkCVonnMDSQiIlnW2rVrqVq1Khs3biRXrlzUqlXL7Egicg9UdIuIZJBEq8G0df+OcvfTKLeIiNwDq9XKO++8Q/PmzQkNDaVSpUps376dp59+2uxoInIP1EhNRCSDrPgnhGOXogCoFZiPWoH5TE4kIiJZTVhYGF26dGH58uUAdOvWjWnTpuHu7m5yMhG5Vyq6RUQygGEYTFl7xHa7XxN1LBcRkfQLDQ1lw4YNuLm5MW3aNF588UWzI4nIfVLRLSKSAdYcCOVgSCQAlYvmoX4pXS9VRETSr3z58nz99dcEBARQpUoVs+OISAbQOd0iIvfJMAym3Houd1ApLBaLiYlERCSruH79Op07d2bjxo22ZW3btlXBLZKNaKRbROQ+bTp6mT1nrgJQ3i8XTcsXNDeQiIhkCfv27SM4OJiDBw/y+++/c+TIEVxcXMyOJSIZTCPdIiL3acraW67LrVFuERFJg/nz51OrVi0OHjyIv78/CxYsUMEtkk2p6BYRuQ9/Hg/jrxPhAJT08eTRCr4mJxIREXsWExNDr1696Ny5Mzdu3KB58+bs2rWLunXrmh1NRDKJppeLiNyHqbecy903qBSODhrlFhGR1F27do2mTZuyY8cOLBYLI0aMYPjw4Tg6OpodTUQykYpuEZF7tPvMVTYeuQxA0XzuPFG5sMmJRETEnuXKlYuSJUty8uRJ5s+fz6OPPmp2JBF5AFR0i4jco6m3XJe7T+NSODnqjB0REUkuISGB2NhYPD09sVgsfPnll1y5coVixYqZHU1EHhB9QhQRuQf7zl9j9YFQAPxyu/FUNX+TE4mIiL25cOECTZs2pUuXLhiGAYC3t7cKbpEcRiPdIiL3YPq6Y7bfezUqiauTzscTEZF/rV+/nmeffZaLFy/i5eXFkSNHKFOmjNmxRMQEGukWEUmno6GRLP/nAgAFvFx5pmZRkxOJiIi9sFqtTJw4kaZNm3Lx4kUqVKjA9u3bVXCL5GAa6RYRSafp647x/1mCvNQwEDdnjXKLiAiEh4fTtWtXfvnlFwC6dOnCjBkz8PDwMDmZiJhJRbeISDqcCovixz3nAcjj4cxztQNMTiQiIvbAMAzatm3Lpk2bcHV1ZcqUKfTo0QOLRZeSFMnpNL1cRCQdPt1wjETrzWHu7vUC8XTVd5ciIgIWi4WJEydStmxZtm7dSs+ePVVwiwigoltEJM3OX41myY6zAHi7OtGlbnFzA4mIiKmioqLYuHGj7Xa9evX4559/qFq1qompRMTeqOgWEUmjz38/TnzizVHurnWLk9vd2eREIiJilgMHDlCrVi0effRR/vnnH9tyJyfNgBKR5FR0i4ikQWhkDAv+Og2Au7MjL9YPNDmRiIiYZeHChdSsWZP9+/eTO3duIiMjzY4kInZMRbeISBrM3HiC2AQrAM8/Uox8ni4mJxIRkQctNjaWV155hY4dOxIVFUVQUBC7du2iTp06ZkcTETumoltE5C6uRMUx749TALg4OdCzQQmTE4mIyIN28uRJGjRowLRp0wAYNmwYq1atolChQiYnExF7p5NORETuYtbmE9yISwTg2ZpFKZjLzeREIiLyoM2dO5dt27aRN29e5s2bR6tWrcyOJCJZhIpuEZE7iIiJZ9aWkwA4OVh4uVFJcwOJiIgphg4dSlhYGAMGDCAgIMDsOCKShWh6uYjIHczdcpLImAQAnq5WBP887iYnEhGRB+HixYu89tprxMbGAje7kn/88ccquEUk3TTSLSJyG1GxCczcdAIABwv0bqxRbhGRnGDjxo0888wzXLhwAUdHRz744AOzI4lIFqaRbhGR2/jmz9NcuREPwBOVC1O8gKfJiUREJDMZhsF7771HUFAQFy5c4KGHHqJnz55mxxKRLE4j3SIiqYiJT+TzjccBsFigb1ApkxOJiEhmunr1Kt26dWPp0qUAPPfcc3z22Wd4euoLVxG5Pyq6RURS8e32M1yKvHke32MVfCldyNvkRCIikln27t1Lu3btOH78OC4uLnzyySe89NJLWCwWs6OJSDagoltE5D/iEqx8uv6Y7bZGuUVEsjcPDw/CwsIoXrw4S5YsoXr16mZHEpFsREW3iMh//LDrLOevxQDQtFxBHi6c2+REIiKS0RITE3F0dASgZMmSLF++nPLly5M3b16Tk4lIdqNGaiIit0hItDL91lHuJhrlFhHJbg4fPky1atVYuXKlbVndunVVcItIplDRLSJyi1/+vsCpsBsA1C9VgGrF9AFMRCQ7Wbx4MTVq1ODvv/9m4MCBWK1WsyOJSDanoltE5P+sVoOp647abr+iUW4RkWwjLi6O1157jQ4dOhAZGUmjRo347bffcHDQx2ERyVx6lxER+b+V+0I4GnodgJrF81I7MJ/JiUREJCOcOXOGRo0a8cknnwDw1ltvsXr1avz8/ExOJiI5gRqpiYgAhmEwZe2to9yldakYEZFs4Pz581StWpWwsDDy5MnD3LlzadOmjdmxRCQHUdEtIgKsOxTK/gsRAFQqkpuGpQuYnEhERDJC4cKFadu2Lbt372bJkiUEBgaaHUlEchgV3SKS4xmGwSdrbhnlDiqlUW4RkSwsNDQUR0dH8ufPD8DUqVOxWCy4ubmZnExEciKd0y0iOd6WY2HsPnMVgHK+3jQrX8jcQCIics82b95MtWrVeP75522dyd3d3VVwi4hpVHSLSI73yZojtt/7BpXCwUGj3CIiWY1hGHz44Yc0btyYc+fOcfLkSUJDQ82OJSKioltEcra/ToTz54lwAEoU8OTxiupkKyKS1Vy7do3g4GAGDBhAQkICzz77LNu2bcPX19fsaCIiOqdbRHK2W6/L3SeoFI4a5RYRyVL27NlDcHAwR48exdnZmQ8//JA+ffqoN4eI2A0V3SKSY+05c5XfD18CoGg+d9pWKWxyIhERSQ+r1cpzzz3H0aNHKVasGIsXL6ZWrVpmxxIRSUbTy0Ukx7p1lLt3o1I4O+otUUQkK3FwcGDu3Lk8+eST7Ny5UwW3iNglfcIUkRzpwIUIVu2/CIBvLjeeru5vciIREUmLo0ePsnjxYtvtatWq8f3339suDyYiYm80vVxEcqRpt4xyv9yoBK5OjiamERGRtPj+++/p1q0bMTExBAYGUqNGDbMjiYjclUa6RSTHOXbpOsv2XgCggJcLz9YsZnIiERG5k/j4eN544w2efvppIiIiqFWrFn5+utqEiGQNKrpFJMeZvu4YhnHz9x4NSuDuolFuERF7de7cOYKCgvjggw8AGDhwIGvXrsXfX6cFiUjWoOnlIpKjnAm/wdLd5wDI7e7M848EmJxIRERuZ/Xq1XTq1IlLly6RK1cu5syZQ7t27cyOJSKSLiq6RSRHmbHhGInWm8PcL9YLxMtVb4MiIvZq27ZtXLp0iSpVqrBkyRJKlixpdiQRkXTTp00RyTEuXItmyfazAHi5OvFC3eLmBhIRkTsaPHgwXl5e9OjRA3d3d7PjiIjcE53TLSI5xue/Hycu0QpAlzoB5PZwNjmRiIjc6o8//qBVq1bcuHEDuHkd7n79+qngFpEsTUW3iOQIlyJjWfDXaQDcnB3oXj/Q5EQiIpLEMAw++eQTGjZsyPLlyxk7dqzZkUREMoyml4tIjjBz0wli4m+Ocj9XO4D8Xq4mJxIREYCIiAh69OjB4sWLAWjfvj1DhgwxOZWISMZR0S0i2d6VqDjmbT0JgIujAy81LGFuIBERAWDv3r0EBwdz+PBhnJyceP/99+nXrx8Wi8XsaCIiGUZFt4hke7O2nCQqLhGADjWLUCiXm8mJRERk+fLlBAcHEx0dTZEiRfj222+pU6eO2bFERDKcim4RydYiYuKZvfkEAE4OFno10uVmRETsQaVKlfD09KRBgwZ8/fXXFChQwOxIIiKZQkW3iGRr87aeIiImAYCnqvlTJK+HyYlERHKuK1eukDdvXgCKFCnC1q1bCQwMxNHR0eRkIiKZR93LRSTbuhGXwMxNN0e5HSzQu3EpkxOJiORcS5cupUSJEnz//fe2ZaVKlVLBLSLZnopuEcm2vvnzNOFRcQC0qVyYwAKeJicSEcl54uPjefPNN3nyySe5evUqX375JYZhmB1LROSBUdEtItlSTHwin/9+3Ha7b5BGuUVEHrTz58/TpEkT3nvvPQBef/11fvzxR3UnF5EcRed0i0i2tHjHWUIjYwF49GFfyhTyNjmRiEjOsnbtWjp27EhoaCje3t7MmjWLp59+2uxYIiIPnIpuEcl24hOtfLr+mO32K000yi0i8iAdPHiQ5s2bY7VaqVSpEkuWLKF06dJmxxIRMYWKbhHJdn7YdY5zV6MBCCrrQwX/3CYnEhHJWcqVK8crr7xCREQE06ZNw8NDV44QkZxLRbeIZCuJVoPp647abr/SRCMrIiIPwrZt2yhSpAh+fn4AfPDBB+pMLiKCGqmJSDbzy9/nORl2A4C6JfNTPSCvyYlERLI3wzCYPn069erV49lnnyUhIQFABbeIyP9ppFtEsg2r1WBaslFuncstIpKZrl+/Ts+ePVm4cCEABQoUICYmBi8vL5OTiYjYD410i0i28dv+ixy+eB2A6gF5qVMiv8mJRESyr3379lGzZk0WLlyIk5MTH3zwAUuWLFHBLSLyHxrpFpFswTAMpq47Yrv9SpNSug6siEgm+frrr3nppZe4ceMG/v7+LFq0iHr16pkdS0TELmmkW0SyhfWHLvHPuQgAKvjnonEZH5MTiYhkT3FxcYwfP54bN27QrFkzdu7cqYJbROQONNItIlmeYRh8svaWUe6g0hrlFhHJJC4uLnz33XcsXryYYcOGqWGaiMhdaKRbRLK8rcfC2HX6KgBlC3nT4qFC5gYSEclmfv75Z6ZNm2a7Xb58eUaMGKGCW0QkDTTSLSJZ3pS1/3Ys79ukFA4OGuUWEckICQkJDB8+nIkTJ+Lo6EitWrWoWbOm2bFERLIUFd0ikqVtPxnO1uNhAAQW8KRVRT+TE4mIZA8hISE8++yzbNiwAYC+fftSuXJlk1OJiGQ9KrpFJEubest1ufs0LomjRrlFRO7bhg0bePbZZwkJCcHLy4uZM2fSoUMHs2OJiGRJOqdbRLKsvWevsf7QJQD887jTrqq/yYlERLK+999/nyZNmhASEsLDDz/M9u3bVXCLiNwHFd0ikmXdel3u3o1L4uyotzQRkfvl7OyM1Wqlc+fO/Pnnn5QtW9bsSCIiWZqml4tIlnQoJJKV+y4CUCiXK8HVi5icSEQk60pISMDJ6ebHwn79+lG+fHmaNWumyy+KiGQADQuJSJY07ZZzuV9qWBI3Z122RkQkvQzD4LPPPqNq1apcu3YNAIvFQvPmzVVwi4hkEBXdIpLlHL90nV/+Pg9Afk8XOtYqanIiEZGsJyoqii5dutCrVy/++ecfvvjiC7MjiYhkS5peLiJZzoz1x7AaN3/v3iAQDxe9lYmIpMfBgwcJDg5m3759ODo6MmHCBN544w2zY4mIZEv6pCoiWcqZ8Bv8sOscALncnOj8SIDJiUREspaFCxfSo0cPoqKi8PPzY+HChTRs2NDsWCIi2Zaml4tIlvLZ78dI+P8wd7d6gXi7OZucSEQk6/j000/p2LEjUVFRBAUFsXPnThXcIiKZTEW3iGQZFyNi+HbbWQA8XRzpVq+4uYFERLKYp59+miJFijB06FB+++03fH19zY4kIpLtaXq5iGQZn204TlyiFYDOdYqTx8PF5EQiIvbvn3/+oUKFCgD4+Piwb98+cuXKZXIqEZGcQyPdIpIlXL4eyzd/nQLAzdmBHg0CTU4kImLfEhMTefvtt6lYsSLz5s2zLVfBLSLyYGmkW0SyhJmbThATf3OUu1OtAAp4uZqcSETEfl28eJFOnTqxdu1aAP7++2+TE4mI5FwqukXE7l29EcfcLScBcHF04KWGJcwNJCJixzZu3MgzzzzDhQsX8PT05IsvvqBjx45mxxIRybE0vVxE7N7sLSeJiksEoH2NIvjmdjM5kYiI/TEMg/fee4+goCAuXLjAQw89xLZt21Rwi4iYTEW3iNi1yJh4Zm0+CYCjg4VejUqaG0hExE5t27aNN998k8TERJ577jn++usvypcvb3YsEZEcT9PLRcSuzf/jNNei4wF4sqo/RfN5mJxIRMQ+1apVi5EjR+Lr68vLL7+MxWIxO5KIiKCiW0TsWHRcIl9uPA6AxQJ9GmuUW0QkiWEYzJ49m6CgIIoXLw7AqFGjTM0kIiIpaXq5iNitBX+dJiwqDoDWlQpTwsfL5EQiIvbhxo0bvPjii7z44ot06NCB2NhYsyOJiMhtaKRbROxSbEIin/1+zHa7b5BGuUVEAA4fPkxwcDB79+7FwcGBp556CmdnZ7NjiYjIbajoFhG7tGTHWS5G3By5afFQIcr55jI5kYiI+RYvXkz37t2JjIykUKFCLFy4kMaNG5sdS0RE7kDTy0XE7sQnWpmx/t9R7lealDIxjYiI+eLi4ujfvz8dOnQgMjKShg0bsmvXLhXcIiJZgIpuEbE7P+4+z9kr0QA0KuNDpSJ5zA0kImIyq9XK77//DsDgwYNZs2YNfn5+JqcSEZG00PRyEbEriVaD6euO2m730yi3iAhubm4sWbKEffv20aZNG7PjiIhIOqjoFhG7snzvBY5fjgLgkRL5qFE8n8mJREQevMTERMaOHYuDgwMjRowAoESJEpQoUcLkZCIikl4qukXEblitBlPX3jrKXdrENCIi5rh06RLPPfccq1atwmKxEBwczEMPPWR2LBERuUc6p1tE7MaqAxc5dDESgGrF8lC3ZH6TE4mIPFhbtmyhatWqrFq1Cg8PD+bMmaOCW0Qki7unovvgwYN07NgRPz8/XFxc2LlzJwCjR49m3bp1GRpQRHIGw0g5ym2xWExMJCLy4BiGwYcffkijRo04d+4cZcuW5a+//qJz585mRxMRkfuU7qJ79+7d1KxZkw0bNtC4cWMSExNt665fv86nn36aoQFFJGfYcPgSe89dA+DhwrloXNbH5EQiIg9O165dGTBgAAkJCTzzzDNs27aNhx9+2OxYIiKSAdJddL/11ltUqlSJo0ePMm/ePAzDsK2rVasW27Zty9CAIpL9GYbBlLXJO5ZrlFtEcpLGjRvj7OzMlClTWLBgAd7e3mZHEhGRDJLuRmqbN29m/vz5eHh4JBvlBihUqBAhISEZFk5EcoY/joez49QVAEoX9KLFQ74mJxIRyXyXL1+mQIECALz44os0atSIkiVLmpxKREQyWrpHug3DwMXFJdV1V65cwdXVNd0hpk+fTmBgIG5ublSvXp2NGzfecfvY2FiGDRtGQEAArq6ulCxZkq+++irdjysi9mHquiO2319pUgoHB41yi0j2FR0dTY8ePahWrRphYWG25Sq4RUSyp3QX3ZUqVeKHH35Idd2KFSuoXr16uu5v0aJF9O/fn2HDhrFr1y4aNGjAY489xunTp2+7T4cOHVizZg0zZ87k0KFDLFiwgHLlyqXrcUXEPuw4dYXNR29+6Cye34NWFf1MTiQiknmOHj1KnTp1mDlzJufOnWP16tVmRxIRkUyW7unlr732Gp06dcLT09PWUfP06dOsXbuWr776iiVLlqTr/j744AO6d+9Ojx49APjoo49YuXIlM2bMYMKECSm2X7FiBRs2bOD48ePky5cPgOLFi6f3aYiInZi27t9zufs0LoWTo65kKCLZ0/Lly3n99deJiIjAx8eHBQsW0LRpU7NjiYhIJkv3p9tnnnmGsWPHMm3aNGrWrAnA008/zbBhwxg9ejRt2rRJ833FxcWxY8cOWrRokWx5ixYt2LJlS6r7/PTTT9SoUYPJkyfj7+9PmTJlGDhwINHR0el9KiJisn/OXWPtwVAA/PO4066qv8mJREQyXnx8PAMHDqR79+5ERERQr149du3apYJbRCSHSPdIN8DQoUPp0qULK1eu5OLFixQoUICWLVsSEBCQrvu5fPkyiYmJFCpUKNnyOzVkO378OJs2bcLNzY0ffviBy5cv06dPH8LDw297XndsbCyxsbG22xEREQBYrVasVmu6Mj9IVqsVwzDsOqPkTBl1bE5d+++53C81DMTJAR3vcl/0vin2aNSoUXz44YcAvP7660yYMAFnZ2cdp2I6vWeKvcoqx2Za86W76P7999+pVq0aRYoUoXv37snWXb9+nZ07d9KwYcN03ed/Lw1kGMZtLxdktVqxWCx8/fXX5M6dG7g5RT04OJhp06bh7u6eYp8JEyYwevToFMsvXbpETExMurI+SFarlWvXrmEYBg4OmnIr9iMjjs3jYdGs2HcRgPweTjQu5kpoaGhGxpQcSO+bYo+6dOnCTz/9xEsvvcTTTz/NlStXzI4kAug9U+xXVjk2IyMj07RduovuoKAgtm7dSq1atVKsO3ToEEFBQSkuJXY7BQoUwNHRMcWodmhoaIrR7yR+fn74+/vbCm6A8uXLYxgGZ8+epXTp0in2GTJkCAMGDLDdjoiIoGjRovj4+JArV640ZTVD0hcMPj4+dn2wSc6TEcfmhPV7bL+/3LgURQvrMmFy//S+KfbAarXy448/0q5dOywWCwULFmTHjh2EhYXp2BS7ovdMsVdZ5dh0c3NL03bpLroNw7jtuvj4+HS9KC4uLlSvXp1Vq1bx5JNP2pavWrWKtm3bprpPvXr1WLx4MdevX8fLywuAw4cP4+DgQJEiRVLdx9XVNdVLmTk4ONj1HxFuzgLICjkl57mfY/Pk5Sh+3nMegLwezjz/SICOcckwet8UM12+fJnOnTuzYsUKZsyYQa9evQBwcnLSsSl2Scel2KuscGymNVuaiu6IiAiuXr1qux0SEpLikl7R0dHMmTMHX9/0jVYNGDCAzp07U6NGDerUqcPnn3/O6dOnbf+TGjJkCOfOnWPu3LkAdOrUibFjx9KtWzdGjx7N5cuXefPNN3nxxRdTnVouIvZnxvpjWP///V2PBiXwcLmn9hIiInbljz/+oEOHDpw5cwZ3d3c8PT3NjiQiInYgTZ90P/zwQ8aMGQPc/Mbh1lHpWxmGwdChQ9MV4JlnniEsLIwxY8Zw4cIFKlSowPLly21N2S5cuJCswPfy8mLVqlX069ePGjVqkD9/fjp06MC4cePS9bgiYo6zV27w3c6zAORyc6JLnfQ1YBQRsTeGYTB16lTeeOMN4uPjKV26NN999x0VK1Y0O5qIiNiBNBXdLVq0wMvLC8MwGDRoEP369aNYsWLJtnF1daVixYo0atQo3SH69OlDnz59Ul03e/bsFMvKlSvHqlWr0v04ImK+zzYcJ+H/w9wv1AvE283Z5EQiIvcuIiKCHj16sHjxYgCCg4OZOXOmXfeMERGRBytNRXedOnWoU6cOAFFRUfTs2ZPChQtnajARyX4uRsSwaPsZADxdHOlWt7i5gURE7tPff//Nd999h5OTE++99x6vvvrqba/AIiIiOVO6T6QcOXJkZuQQkRzgi9+PE5dw83qGz9cJIK+ni8mJRETuT/369Zk6dSpVqlSxDVCIiIjc6p66FyUmJvLrr79y4MABoqOjk62zWCwMHz48Q8KJSPYRdj2Wr/+82Z/B1cmBHvVLmJxIRCT9YmJiGDRoEH379qVs2bIA9O7d2+RUIiJiz9JddIeFhdGgQQMOHjyIxWKxXULs1qlUKrpF5L++2nyC6PhEADrWKoaPd8rL+ImI2LNjx47Rvn17du3axYYNG9i5cyeOjo5mxxIRETuX7oueDRs2DDc3N06dOoVhGPz5558cOXKEAQMGUKZMmRSXEhMRuXYjnjlbTgHg7Gjh5UYa5RaRrOXHH3+kevXq7Nq1i/z58/Puu++q4BYRkTRJd9G9Zs0aBgwYYGuk5uDgQMmSJXn33Xdp1qwZAwcOzPCQIpK1zdl6kuuxCQAEVy+KX253kxOJiKRNfHw8gwYNol27dly7do06deqwa9cuWrRoYXY0ERHJItJddJ89e5bixYvj6OiIg4MDUVFRtnVt2rTRpbxEJJnrsQl8tfkEAI4OFno3KmlyIhGRtAkLC6Np06a8++67APTv35/169dTtGhRk5OJiEhWku6iu0CBAly7dg2AwoUL888//9jWhYeHk5CQkHHpRCTL+/qPU1y9EQ9A2yqFKZbfw+REIiJpkytXLhITE/H29mbx4sV8+OGHuLjoqgsiIpI+6W6kVr16dfbt20erVq14/PHHGTNmDLly5cLFxYWhQ4fyyCOPZEZOEcmCYuIT+WLjcQAsFujTuJTJiURE7sxqtWK1WnFycsLZ2Zlvv/2WqKgoypQpY3Y0ERHJotI90v3KK6+QO3duAMaOHYuvry9dunTh2WefxdHRkY8//jjDQ4pI1rTwr9Ncvh4HwOMV/ShV0MvkRCIitxceHs4TTzzBW2+9ZVvm7++vgltERO5Luke6mzVrRrNmzQDw8fFh165d/PPPP1gsFsqVK4eT0z1d+ltEspnYhEQ++/247fYrQRrlFhH7tW3bNtq3b8+pU6dYs2YNr732ms7dFhGRDJHuke7/slgsVKxYkQoVKuDo6Mj8+fMzIpeIZHHf7zzHhWsxADQrX4jyfrlMTiQikpJhGEyfPp369etz6tQpSpYsydatW1Vwi4hIhrnvojvJokWLePjhh+natWtG3aWIZFEJiVamrz9qu92viUa5RcT+XL9+neeff56+ffsSFxfHk08+yY4dO6hSpYrZ0UREJBtJc9E9ceJEAgMD8fDwoGrVqqxYsQKALVu2UKVKFTp16sSVK1eYOnVqpoUVkazhx93nORMeDUDDMj5ULprH3EAiIv9hGAbNmjXjm2++wdHRkffff5/vvvvO1rdGREQko6Sp6J42bRpDhw7l6tWrVKxYkYsXL9KuXTu++OILGjduzJEjRxgxYgRHjx6ld+/emZ1ZROxYotVgmka5RcTOWSwWBgwYgL+/P+vXr2fAgAFYLBazY4mISDaUpq5nX331FfXr12fZsmV4e3uTmJhI79696dWrF8WLF2flypWUKqUP1iICv/5zgeOXogCoHZiPmsXzmZxIROSm2NhYjh07xkMPPQRAhw4daNWqFZ6eniYnExGR7CxNI92HDh1iwIABeHt7A+Do6Mjbb7+NYRiMHTtWBbeIAGC1Gkxde+sod2kT04iI/OvkyZPUq1ePJk2acOHCBdtyFdwiIpLZ0lR037hxg8KFCydb5u/vD0Dp0vpQLSI3rTkYysGQSACqFM1DvVL5TU4kIgK//PIL1apVY8eOHcTHx3P8+PG77yQiIpJB0txI7XbnOem63CICN5sSTV17xHa7X5NSOj9SREyVkJDA0KFDadOmDVeuXKF27drs2rWLevXqmR1NRERykDRXzG+88QZ58uSx3TYMA4D+/fsn6/RpsVj48ccfMy6hiGQJG49cZs/ZawCU98tFk3IFTU4kIjlZSEgIHTt2ZP369QC8+uqrvPvuu7i4uJgbTEREcpw0Fd3FihXjzJkznDlzJtnygIAATp8+nWyZRrZEcqbk53JrlFtEzDVu3DjWr1+Pl5cXM2fOpEOHDmZHEhGRHCpNRffJkyczOYaIZGV/Hg/jr5PhAJQq6MWjD/uanEhEcrqJEydy8eJFxo0bR9myZc2OIyIiOViaz+kWEbmdqev+HeXuG1QSBweNcovIg3XlyhUmTZpkO/3Ny8uLxYsXq+AWERHTqQuaiNyXXaevsPHIZQCK5fOgTaXCd9lDRCRj7dixg/bt23PixAkcHR0ZOHCg2ZFERERsNNItIvdl2i2j3H0al8TJUW8rIvJgGIbBZ599Rt26dTlx4gSBgYE0adLE7FgiIiLJ6NOxiNyz/ecjWH0gFAC/3G48Va2IyYlEJKeIioqia9eu9OrVi7i4OJ544gl27NhBtWrVzI4mIiKSjIpuEbln09cfs/3eq1FJXJz0liIime/QoUPUrl2befPm4ejoyOTJk1m6dCl58+Y1O5qIiEgKOqdbRO7JifBoft0XAkABL1eeqVnU5EQiklNcuXKFw4cP4+vry6JFi2jYsKHZkURERG7rnovua9eu8ccff3D58mUef/xxfbssksPM+SuE/zcJ5uWGJXBzdjQ3kIjkGI888giLFi2iTp06+PrqEoUiImLf7mku6NixYylcuDCPPfYYXbp04cSJEwA0bdqUiRMnZmhAEbE/p8Ki+O3Qzety5/VwplPtYiYnEpHs7PTp0wQFBbFnzx7bsieffFIFt4iIZAnpLrqnT5/O6NGj6d69O8uWLbNdDxOgdevWLFu2LEMDioj9+XTDcaz//6ffvX4gnq46U0VEMsevv/5K1apVWb9+PS+//HKyzx0iIiJZQbo/KU+dOpUBAwYwefJkEhMTk60rXbo0R44cybBwImJ/zl2N5vtd5wDwdnOiS93i5gYSkWwpMTGRUaNGMW7cOABq1KjBwoULsVgsJicTERFJn3QX3cePH6dly5aprvP29ubq1av3m0lE7NjnG44Rn3hzpKlrnQByuTmbnEhEspvQ0FA6derEmjVrAOjTpw8ffPABrq6uJicTERFJv3QX3blz5+bixYuprjt58iQFCxa871AiYp9CI2NYsO0MAO7ODrygUW4RyWAnTpygfv36nD9/Hk9PTz7//HM6depkdiwREZF7lu5zups2bcrkyZOJioqyLbNYLCQkJDBjxozbjoKLSNb35cYTxCVYAXiqkg/5PF1MTiQi2U2xYsUoX7485cuX56+//lLBLSIiWV66R7rHjBlDzZo1eeihh3jyySexWCxMnTqVXbt2cfr0ab799tvMyCkiJguPimP+H6cAcHFyoFO1QiYnEpHs4tq1a7i6uuLm5oajoyOLFi3C1dUVLy8vs6OJiIjct3SPdJcqVYrNmzdTvnx5pk+fjmEYzJ07lwIFCrBx40aKFdOlg0Syo1mbT3Aj7mbzxGdrFCW/p87lFpH7t3v3bqpXr07//v1ty/Lnz6+CW0REso17us7PQw89xIoVK4iNjSUsLIy8efPi7u6e0dlExE5ci45n9uaTADg7WujZMBDiIs0NJSJZ3syZM+nbty+xsbEkJCQQHh5Ovnz5zI4lIiKSodI90v3LL79gtd48p9PV1ZXChQur4BbJ5uZtPUlkbAIAT1crgn8e/ZsXkXt348YNunXrRo8ePYiNjaVVq1bs3LlTBbeIiGRL6S66n3jiCfz9/Rk8eDAHDhzIjEwiYkeiYhOYuekEAA4W6N24pMmJRCQrO3z4MI888gizZ8/GwcGBd955h59++kkFt4iIZFvpLrqXLVtGw4YN+eSTT6hQoQJ16tThiy++IDJSU01FsqNv/jzNlRvxALSt4k9Afk+TE4lIVhUfH0+LFi3Yu3cvBQsWZPXq1QwZMgQHh3R/HBEREcky0v1/uccee4xFixZx4cIFpkyZgtVq5eWXX8bX15fOnTuzdu3azMgpIiaIiU/k843HAbBYoG+QRrlF5N45Ozszbdo0GjVqxK5duwgKCjI7koiISKa756+W8+TJQ58+ffjzzz/Zt28fffv25bfffqNFixYZmU9ETPTt9jNciowF4PEKfpQq6G1yIhHJas6cOcPGjRttt1u1asW6desoXLiwialEREQenPuez2UYBmfOnOHMmTNERERgGEZG5BIRk8UlWPl0/THb7b5BpUxMIyJZ0W+//Ua1atVo27Ytp06dsi23WCwmphIREXmw7rnoPnr0KG+//TYBAQE89thjbNq0iQEDBnDo0KGMzCciJvl+51nOX4sBoFn5gjxUOJfJiUQkq0hMTGTUqFE8+uijXL58mcDAQH0pLyIiOVa6r9M9a9YsZs2axebNm3FxceGJJ56gW7dutGjRQo1QRLKJhEQr0zXKLSL34NKlSzz33HOsWrUKgJdffpmPPvoINzc3k5OJiIiYI91Fd/fu3alatSoff/wxzz33HHnz5s2MXCJiop//Ps/p8BsANChdgKrF9O9cRO5uy5YtdOjQgXPnzuHh4cGnn35K586dzY4lIiJiqnQX3bt376ZSpUqZkUVE7IDVajB17VHb7Vc0yi0iaTRv3jzOnTtH2bJlWbJkCRUqVDA7koiIiOnSXXSr4BbJ3lbsC+HYpSgAahXPR+0S+U1OJCJZxYcffki+fPl466238PbW1Q5EREQgjUX3mDFj6NGjB4ULF2bMmDF33NZisTB8+PAMCSciD5ZhGEy5dZS7iUa5ReT2/v77b6ZNm8b06dNxdHTEzc2N8ePHmx1LRETErqSp6E7qQFq4cGFGjRp1x21VdItkXWsPhnLgQgQAlYvkpkHpAiYnEhF7NXv2bHr37k1MTAylSpXizTffNDuSiIiIXUpT0W21WlP9XUSyj5Sj3KV1LV0RSSE6OppXXnmFr776CoBHH32UF1980eRUIiIi9kvX+BIRADYfDWP3masAlPP1pmm5guYGEhG7c/ToUerUqcNXX32FxWJh7NixLFu2jPz51ftBRETkdtJddDs6OvLXX3+lum7Hjh04OjredygRefCmrD1i+/2VJqVwcNAot4j8a8WKFVSvXp09e/bg4+PDb7/9xttvv42Dg76/FxERuZN0dy83DOO266xWq6ajimRBf50I588T4QCU8PHksQp+JicSEXvj5+dHXFwc9erVY9GiRfj7+5sdSUREJEtId9EN3Law3rFjB7lz576vQCLy4E1d9++53H0bl8JRo9wiAsTGxuLq6gpA5cqVWb9+PdWqVcPZ2dnkZCIiIllHmorujz/+mI8//hi4WXC3a9fO9j/hJNHR0YSGhhIcHJzxKUUk0+w5c5XfD18CoGg+d56oUtjkRCJiD9asWUPXrl357rvvqF27NoDtvyIiIpJ2aSq6CxYsyMMPPwzAyZMnKVGiBHny5Em2jaurKxUrVuS1117L8JAiknluHeXu07gUzo46P1MkJ7NarbzzzjuMGDECwzAYP348P/30k9mxREREsqw0Fd0dO3akY8eOAAQFBTFjxgzKlSuXqcFEJPMduBDBqv0XAfDL7cZT1XSOpkhOFhYWRufOnfn1118B6N69O1OmTDE5lYiISNaW7nO6161blxk5RMQEt45yv9ywBK5OuvqASE71559/0r59e86cOYObmxvTp0+nW7duZscSERHJ8tJUdJ8+fRo/Pz+cnZ05ffr0XbcvVqzYfQcTkcx1NPQ6y/deAKCAlwvP1tK/W5GcaufOnTRo0ID4+HhKly7NkiVLqPS/9u47rsq6/+P4+7BxoCKIiAtHzhxoKu6Vpt6WJmpprpw5yvy1sxx1Z+vWytQsV2nuht5lljlwlopUllburQgooGzO9fuD25PmCJTDdQ7n9Xw8fDw4F9fhvMFv5Pt8rlGnjtmxAAAoEHJUukNDQ7Vjxw41atRIFStW/MfbgmVlZeVJOAD2M3PTQV25A+DQFpXk48mUG3BV9evXV6dOneTl5aW5c+fKz8/P7EgAABQYOSrd8+bNU+XKlW0fcy9uwLkdj0vWqp9OS5KKF/JU3yYVTE4EIL/t27dP5cuXV5EiRWSxWLR06VL5+Pjw/3gAAPJYjkr3gAEDbB8PHDjQXlkA5JNZkYeUZc0ecz/aLFRFvHN9eQcATmzhwoUaPny4HnzwQS1cuFAWi0W+vr5mxwIAoEDKk3sDpaam6vfff+ewcsAJnElI0cqoE5Kkot4eGtC0ormBAOSb1NRUDR8+XP3791dKSopiYmKUkpJidiwAAAq0XJfu6dOn65VXXrE9joqKUrly5VSrVi3dddddOnHiRJ4GBJC3ZkceVkZW9pS7f9MKKubraXIiAPnh8OHDatq0qT788ENZLBZNmDBB33zzjQoVKmR2NAAACrRcl+45c+aoePHitsfPPvus/P39NW3aNBmGoVdffTUv8wHIQ+eT0rRkZ/YdCHw93fVos1CTEwHID6tXr1ZYWJiio6NVsmRJrV27VhMnTpS7OxdQBADA3nJ9Iufx48dVvXp1SVJSUpI2b96spUuX6sEHH1SJEiX08ssv53lIAHljztbDSsu0SpL6Ni6vkkW8TU4EwN4uX76s4cOHKyEhQU2aNNHy5ctVrlw5s2MBAOAycj3pTktLk6dn9uGoO3bskNVqVfv27SVJFStW1NmzZ/M2IYA8ceFyuhbtOCZJ8vJw09CWlUxOBCA/FC5cWEuWLNHYsWMVGRlJ4QYAIJ/lunSXL19eW7ZskSStWrVK9erVs93P8/z589zbE3BQ87cf1eX07Isd9m5YTkF+PiYnAmAvGzdu1KpVq2yPW7durWnTpsnLy8vEVAAAuKZcl+5HHnlEkydPVoMGDTR79mw98sgjts/t3r1bd911V54GBHDnElMztGDbEUmSh5tFw1sx5QYKIqvVqilTpqh9+/Z65JFHdODAAbMjAQDg8nJ9TveLL74oDw8Pbd++Xd27d9eYMWNsn/v111/Vo0ePPA0I4M4t3HFMiamZkqQeYWVVtgRXKwYKmvj4ePXv319ff/21JKlHjx4KCQkxORUAAMh16bZYLHruuedu+LnVq1ffcSAAeSs5PVNzt2ZPud0s0mOtK5ucCEBe2717tyIiInTs2DF5e3trxowZevTRR2WxWMyOBgCAy8t16b4iKSlJO3bsUFxcnAICAtSkSRMVLVo0L7MByAOLfzyu+MvpkqT765ZRxYDCJicCkJc++OADPfHEE0pPT1flypW1cuVK1atXz+xYAADgf3J9Trckvf322ypTpow6deqkvn376r777lOZMmU0derUvM4H4A6kZmRp9ubDtsej2lQxMQ0Aezhw4IDS09PVrVs37d69m8INAICDyfWk+5NPPtEzzzyjTp06aeDAgSpTpoxOnz6tjz/+WE8//bQCAwPVr18/e2QFkEsrdp/Q+aQ0SVKn2qVVNYijUYCCwDAM26Hjr7/+uurXr6++fftyODkAAA4o16V72rRp6tOnjxYtWnTN9p49e+qRRx7RtGnTKN2AA0jPtOqDSKbcQEGzePFiLVy4UKtXr5anp6c8PT2vuZMIAABwLLk+vPz333+/6f/cH3nkEe3fv/+OQwG4c19Gn9KpiymSpLbVS6l2SDGTEwG4E2lpaRo1apT69u2rtWvXau7cuWZHAgAAOZDrSbevr6/i4+Nv+Ln4+Hj5+vrecSgAdyYzy6qZmw7aHjPlBpzb0aNH1bNnT+3evVuS9NJLL2no0KEmpwIAADmR60l3ixYtNHHiRJ0+ffqa7WfPntXkyZPVsmXLPAsH4PZ8vfeMjsYlS5KaVSmpBhVKmJwIwO36+uuvFRYWpt27d8vf319r1qzR5MmT5e7ubnY0AACQA7medL/22msKDw9XlSpV1K5dOwUHB+vMmTPasGGDPD099fnnn9sjJ4AcsloNvb/hryn36DZVTUwD4E7MmDFDo0ePliQ1atRIK1asUPny5U1OBQAAciPXk+5atWpp165deuCBB7Rr1y7Nnz9fu3btUrdu3bRz507VrFnTHjkB5NB3+87qQMwlSVLDCiXUpJK/yYkA3K727durSJEiGjNmjLZs2ULhBgDACeVq0p2VlaXz58+rYsWKWrJkib0yAbhNhmFo+tVT7rZVuIUQ4GROnz6tMmXKSJKqVaum33//XSEhISanAgAAtytHk27DMPT888+rePHiCgkJkZ+fnx5++GElJSXZOx+AXNj0x3n9djpRknR3SDG1uivQ5EQAcsowDL311lsKDQ3Vpk2bbNsp3AAAOLccTbrfe+89vfHGG6pUqZIaNGiggwcPatmyZfLy8tLHH39s74wAcsAwDL234YDtMVNuwHlcvHhRAwcO1KpVqyRJq1atUuvWrc0NBQAA8kSOJt3z589X586d9fvvv2vZsmWKiorSs88+q2XLlik1NdXeGQHkwI5DcYo+flGSVC2oqO6tEWRuIAA5smfPHoWFhWnVqlXy8vLS7NmzNXXqVLNjAQCAPJKj0v3nn39qxIgR8vD4azD++OOPKz09XUeOHLFbOAA59/dzud3cmHIDjswwDH344Ydq2rSpjhw5oooVK2r79u0aNmwYR6kAAFCA5Kh0p6amqlSpUtdsu/KYSTdgvt1H47XjcJwkqVJAYXW+O9jkRAD+yfr16zV8+HClpaWpa9eu2rNnjxo0aGB2LAAAkMdyfPVy3nUHHNfVU+6RbarInSk34PDatWunfv36qXbt2nrqqafk5pbru3gCAAAnkOPS3adPH/n6+l63vXfv3vLx8bE9tlgs+vnnn/MmHYB/9MvJi4r887wkqWwJXz1Qr4zJiQDczJdffqnWrVurePHislgs+vjjj3lTGwCAAi5Hpbtly5Y3/EdBq1at8jwQgNx5/6op92OtK8vTnWkZ4GjS09P11FNPafr06XrggQf0xRdfyGKxULgBAHABOSrdV98vFIDj+P1sor7bd06SFOTnrYgGZU1OBODvjh8/rl69eunHH3+UJNWsWVNWq1Xu7u4mJwMAAPkhx4eXA3A8MzYesn08vGVleXvwj3jAkaxdu1Z9+/ZVfHy8SpQooYULF6pLly5mxwIAAPmI41ABJ3Xo/CV99ctpSVLJwl56uFF5kxMBuCIrK0svvfSSOnfurPj4eDVs2FB79uyhcAMA4IIo3YCTmrXpkAwj++MhLSrJ14spN+AoEhIStGDBAhmGoccee0xbt25VxYoVzY4FAABMwOHlgBM6EZ+sL6JPSZKK+XrqkSZMuQFH4u/vrxUrVujQoUPq27ev2XEAAICJKN2AE/og8pCyrNlj7kHNKqqoj6fJiQDXZhiGpk2bppIlS2rAgAGSpCZNmqhJkyYmJwMAAGajdANO5mxCqlbsPilJKuLtoYFNK5obCHBxCQkJGjRokL744gv5+PioVatWHEoOAABsbrt0//7774qMjFRsbKwGDx6s0qVL6/Tp0ypRooR8fX3zMiOAq3y4+bDSs6ySpH7hFVS8kJfJiQDX9dNPPykiIkKHDh2Sl5eXpk6dqgoVKpgdCwAAOJBcl+6srCwNGzbMdoEYi8WiTp06qXTp0ho+fLjq16+vyZMn2yMr4PJiL6Vp8c5jkiQfTzcNbh5qciLAdc2bN0+jRo1Samqqypcvr5UrV+qee+4xOxYAAHAwub56+b///W8tXrxYb731ln799VcZVy6fLKlTp05au3ZtngYE8Je5W48oNSN7yt23cQUFFPE2ORHgegzD0JAhQzR48GClpqaqc+fO2rNnD4UbAADcUK4n3QsWLNBLL72kcePGKSsr65rPhYaG6siRI3kWDsBfLian65PtRyVJXu5uGtaykrmBABdlsVgUEhIiNzc3vfrqq3r22Wfl5sYdOAEAwI3lunSfOnVK4eHhN/ycj4+PkpKS7jgUgOst2H5Ul9Oz3+jqdU9ZBfn5mJwIcC0pKSm2a5a8/PLL6tq1qxo2bGhyKgAA4Ohy/dZ8qVKldPjw4Rt+7o8//lDZsmXvOBSAayWlZmje1uyjSDzcLBresrLJiQDXkZ6erieffFLNmzdXamqqJMnd3Z3CDQAAciTXpbtz587697//rVOnTtm2WSwWJSQk6L333lPXrl3zNCAAaeEPx5SYmilJ6l4/ROX8C5mcCHANJ0+eVOvWrfXOO+9oz549WrNmjdmRAACAk8l16Z48ebIyMzNVs2ZN9ejRQxaLRS+88IJq166t1NRUvfTSS/bICbis5PRMzdmSPeV2s0iPtWbKDeSHdevWqX79+tqxY4eKFSumL7/8Ug8++KDZsQAAgJPJdekOCgrSrl279PDDDysqKkru7u76+eef1alTJ23fvl3+/v72yAm4rCU7Tyj+crok6V91yqhSYBGTEwEFm9Vq1eTJk9WxY0fFxsaqfv362rNnjx544AGzowEAACeU6wupSdnF+4MPPsjrLAD+JjUjSx9uPmR7PKpNFRPTAK7h6aef1tSpUyVJw4YN07vvvisfHy5cCAAAbg/3OAEc2MqokzqXmCZJ6lgrSNVKFzU5EVDwjRkzRiEhIfr44481e/ZsCjcAALgjuZ50P/roo7f8vMVi0dy5c287EIBsGVlWzdr015R7dJuqJqYBCi7DMPTDDz/YbodZsWJFHTx4kLINAADyRK5L94YNG2SxWK7ZFhcXp0uXLql48eIqXrx4XmUDXNqX0ad06mKKJKl1tUDdXbaYyYmAgicxMVGDBw/WypUr9dVXX6lLly6SROEGAAB5Jtel++jRozfcvmHDBo0cOVIrVqy400yAy8uyGpp51ZR7TFvO5Qby2t69e9WjRw8dOHBAnp6eOn36tNmRAABAAZRn53S3bdtWo0eP1hNPPJFXXxJwWV/vPaMjsZclSeGVSqpBBe4KAOSljz/+WI0bN9aBAwdUrlw5bd68WUOHDjU7FgAAKIDy9EJqNWvW1M6dO/PySwIux2o1NGPDQdtjptxA3klJSdHQoUM1cOBApaSkqGPHjtqzZ4+aNGlidjQAAFBA5WnpjoyMVEBAQF5+ScDlrNt/Tn+cS5IkhZUvrvDKJU1OBBQca9eu1Zw5c2SxWDR58mStWbOG/28BAAC7yvU53ZMnT75uW1pamn755Rd98803evrpp/MkGOCKDMPQ+1dPudtVve7ChQBuX/fu3fXss8+qffv2at++vdlxAACAC8h16Z44ceJ127y9vVWxYkVNnjyZ0g3cgcg/z2vvqQRJUu0QP7W+K9DkRIBzy8jI0GuvvaaRI0cqMDD7v6fXX3/d5FQAAMCV5PrwcqvVet2flJQU7d+/Xy+88II8PT1zHWLmzJkKDQ2Vj4+PGjRooC1btuToedu2bZOHh4fq1auX69cEHI1hGJp+1ZR7dBum3MCdOHXqlNq0aaOJEyeqb9++MgzD7EgAAMAF5ap0p6SkqE+fPtq6dWueBVi2bJnGjh2rF198UdHR0WrRooU6deqk48eP3/J5CQkJ6t+/v9q1a5dnWQAz7Tgcp6hjFyRJdwUVUYeaQSYnApzX+vXrFRYWpm3btsnPz08jRozgTSwAAGCKXJVuX19frVq1SlarNc8CTJ06VYMHD9aQIUNUo0YNvfPOOypXrpxmzZp1y+cNHz5cffr0UXh4eJ5lAcx09bnco9pUkZsbBQHILavVqnfeeUf33XefYmJiVLduXUVFRenBBx80OxoAAHBRuT6nu169evr111/VsmXLO37x9PR0RUVF6bnnnrtme4cOHbR9+/abPm/+/Pk6dOiQFi1apFdfffUfXyctLU1paWm2x4mJiZL+OlTeUVmtVhmG4dAZkTeijl3Q9kNxkqSKJQupc+3SDv33ztqEI4qPj1e/fv20du1aSdKjjz6q9957T76+vqxVmI7fm3BErEs4KmdZmznNl+vS/frrr6tfv36qVauWWrVqletgV4uNjVVWVpaCgq49jDYoKEhnz5694XMOHDig5557Tlu2bJGHR87iT5kyRZMmTbpu+/nz55Wampr74PnEarUqISFBhmHIzS1P7+4GBzPt2wO2jx8JC1Rc7HkT0/wz1iYcUWJion7//Xd5e3trypQpevjhh5WUlKSkpCSzowH83oRDYl3CUTnL2szpvzFy1Fo3b96ssLAwFSlSRCNHjtSlS5fUtm1blShRQsHBwdecJ2exWPTzzz/nKuzfz7MzDOOG595lZWWpT58+mjRpku66664cf/3nn39e48aNsz1OTExUuXLlFBgYKD8/v1xlzU9Wq1UWi0WBgYEOvdhwZ349laDtR7OPvihT3Ef9WlaXp7tj/32zNuEorlwczWKxqFSpUvr8888VFxen1q1bszbhUPi9CUfEuoSjcpa16ePjk6P9clS627Rpox07dqhRo0YqWbKkAgIC7ijcFQEBAXJ3d79uqh0TE3Pd9FvKfidh9+7dio6O1ujRoyX9deiBh4eHvvvuO7Vt2/a653l7e8vb2/u67W5ubg79lyhl/0PSGXLi9s3cdNj28WOtq8jbM9cHoJiCtQmzJSUlaejQoWrevLnt/wl169ZVTEwMaxMOid+bcESsSzgqZ1ibOc2Wo3/dX32blU2bNt1WoBvx8vJSgwYNtG7dOnXv3t22fd26dXrggQeu29/Pz0979+69ZtvMmTO1YcMGrVy5UqGhoXmWDcgPf55L0trfst90KlXUWz0blDU5EeAcfvvtN/Xo0UN//PGH/vvf/+qhhx7KszeEAQAA8pLpI7Vx48apX79+atiwocLDw/Xhhx/q+PHjGjFihKTsQ8NPnTqlTz75RG5ubqpdu/Y1zy9VqpR8fHyu2w44gxkb/7pi+bCWleTj6W5iGsA5LFy4UCNGjFBycrJCQkK0fPlyCjcAAHBYOS7d9rq/ae/evRUXF6fJkyfrzJkzql27ttasWaMKFSpIks6cOfOP9+wGnNGR2Mv678+nJUn+hb3Up3F5kxMBji01NVVjx47V7NmzJUn33nuvPv30UwUGBpqcDAAA4OYsxtXHjt+Em5ubChUqlKNj1i0WixISEvIknL0kJiaqWLFiSkhIcPgLqcXExKhUqVIOfS4Dbs8zK3/W8t0nJUlPd6ymUW2qmJwo51ibyG+ZmZlq1qyZdu7cKYvFogkTJmj8+PFyd7/26BDWJhwVaxOOiHUJR+UsazOnvTLHk+7WrVszTQDyyMkLyfp8zylJkp+Ph/qHVzA5EeDYPDw81KNHDx06dEiLFy9Whw4dzI4EAACQIzku3S+//LIaNWpkzyyAy5gdeViZ1uyDTAY2C1VRH0+TEwGOJzMzUzExMSpTpowk6emnn9aAAQNueHcLAAAAR+W4s3qggDqXmKplu09Ikgp7uevRZhXNDQQ4oDNnzqh9+/Zq3769Ll26JCn79CUKNwAAcDaUbiCffbT5sNIzrZKkfuEVVbyQl8mJAMeyadMm1a9fX5GRkTpx4sR1t4oEAABwJpRuIB/FXUrTpz9mX43fx9NNQ1pwb3ngCqvVqtdff13t2rXTuXPnVLt2be3evVvh4eFmRwMAALhtOTqn22q12jsH4BLmbj2ilIwsSdLDjcoroIi3yYkAxxAfH68BAwboq6++kiT1799fs2bNUqFChUxOBgAAcGeYdAP5JCE5Q5/sOCZJ8nJ307CWlUxOBDiOxx9/XF999ZW8vb310UcfacGCBRRuAABQIOT46uUA7syC7Ud1KS1TkhTRsKyCi/manAhwHG+99ZaOHDmi999/X/Xr1zc7DgAAQJ5h0g3kg0tpmZq37Ygkyd3NosdaVTY5EWCuS5cu6dNPP7U9Dg4O1tatWyncAACgwGHSDeSDRT8cU0JKhiSpW70QlfPnsFm4rv3796tHjx7av3+/vLy81LNnT0nZtwQDAAAoaJh0A3aWkp6lOVsOS5IsFmlkG6bccF1LlizRPffco/379ys4OFjBwcFmRwIAALArSjdgZ0t3HVfspXRJUpe7g1U5sIjJiYD8l5aWplGjRqlPnz66fPmy2rZtq+joaDVv3tzsaAAAAHZF6QbsKC0zS7MjD9sej2pTxcQ0gDmOHj2q5s2ba+bMmZKk8ePH67vvvlNQUJDJyQAAAOyPc7oBO/os6pTOJqZKku6tGaQawX4mJwLyX3R0tHbv3i1/f38tWrRInTp1MjsSAABAvqF0A3aSkWXVzE0HbY9HM+WGi+revbumT5+url27qkKFCmbHAQAAyFccXg7YyeqfTuvkhRRJUsu7AlW3XHFzAwH55Ny5c+rdu7dOnTpl2zZ69GgKNwAAcElMugE7yLIamnHVlPvxtky54Rq2bNmi3r1768yZM0pISNDatWvNjgQAAGAqJt2AHXzz6xkdPn9ZktSkkr8aVvQ3ORFgX4Zh6K233lKbNm105swZ1axZU9OmTTM7FgAAgOmYdAN5zGo19P6Gv6bcY9pWNTENYH8XL17UwIEDtWrVKklS3759NXv2bBUuXNjkZAAAAOajdAN5bP3vMfr9bJIkqX754mpauaTJiQD7OXjwoDp27KjDhw/Ly8tL7733noYNGyaLxWJ2NAAAAIdA6QbykGEYmr7hgO3xmLZVKB8o0IKDg1WoUCFVrFhRK1euVIMGDcyOBAAA4FAo3UAe2nwgVr+cTJAk1Qz2U5tqpUxOBOS9lJQUeXt7y83NTYULF9bq1atVvHhxlShRwuxoAAAADocLqQF5xDAMTV/PlBsF2x9//KFGjRrpzTfftG0LDQ2lcAMAANwEpRvIIz8eidfuYxckSVVKFVHHWqVNTgTkreXLl6thw4b69ddfNWPGDF2+fNnsSAAAAA6P0g3kkauvWD66TRW5uTHlRsGQnp6uxx9/XL1799alS5fUunVr7dq1i6uTAwAA5AClG8gDe45f0NaDsZKkCiUL6V91gk1OBOSN48ePq2XLlpo+fbok6fnnn9e6detUujRHcgAAAOQEF1ID8sCMq6bcI1tXloc772fB+aWkpCg8PFynT59W8eLFtXDhQv3rX/8yOxYAAIBToRkAd+jXUwla/3uMJKlMMR91r1/W5ERA3vD19dWLL76oBg0aaM+ePRRuAACA20DpBu7QzE1/TblHtK4sLw/+s4LziomJ0b59+2yPH3vsMW3fvl2hoaEmpgIAAHBetAPgDhw4l6Rvfj0rSQos6q1eDcuZnAi4fdu2bVNYWJi6du2qixcvSpIsFou8vLzMDQYAAODEKN3AHZi56ZAMI/vjYS0qycfT3dxAwG0wDEPTpk1T69atderUKXl5eSkuLs7sWAAAAAUCpRu4TcfiLmvVT6ckSSUKeapvk/ImJwJyLyEhQRERERo3bpwyMzP10EMPadeuXapcubLZ0QAAAAoErl4O3KZZmw7J+r8p95AWlVTIi/+c4Fx+/vlnRURE6ODBg/L09NS0adM0cuRIWSzcYx4AACCv0BKA23DqYoo+23NSklTUx0P9wiuYnAjIvYkTJ+rgwYMqX768VqxYoUaNGpkdCQAAoMChdAO34cPIQ8rIyh5zD2paUX4+niYnAnLvo48+kr+/v958802VLFnS7DgAAAAFEud0A7kUk5iqJbtOSJIKeblrUDNupQTncODAAf373/+2PQ4ICNDcuXMp3AAAAHbEpBvIpY+2HFZ6plWS1K9JBZUozO2U4Pg+++wzDRo0SElJSSpfvrz69etndiQAAACXwKQbyIX4y+la9MNxSZK3h5sGt2DKDceWkZGhcePGKSIiQklJSWrevLnatWtndiwAAACXQekGcmHe1iNKyciSJD3cqLxKFfUxORFwcydPnlTr1q01bdo0SdLTTz+tDRs2qEyZMiYnAwAAcB0cXg7kUEJKhj7eflSS5Olu0bCWlcwNBNzC+vXr9dBDDyk2NlbFihXTggUL1K1bN7NjAQAAuBxKN5BDn2w/qqS0TElSRIOyKlPc1+REwM1lZGQoLi5O9evX14oVK1S5cmWzIwEAALgkSjeQA5fTMjV32xFJkrubRY+1qmJyIuB6VqtVbm7ZZw3dd999+vLLL9WhQwf5+HAaBAAAgFk4pxvIgU9/PKaLyRmSpAfqllH5koVMTgRca8eOHapXr54OHz5s23b//fdTuAEAAExG6Qb+QWpGlj7cnD3ltlikkW04TBeOwzAMvfvuu2rZsqX27t2r559/3uxIAAAAuAqHlwP/YNmuE4q9lCZJ6lw7WFVKFTU5EZAtMTFRgwcP1sqVKyVJPXv21EcffWRyKgAAAFyN0g3cQnqmVR9EHrI9Ht2Wc7nhGPbu3asePXrowIED8vT01Ntvv60xY8bIYrGYHQ0AAABXoXQDt/D5npM6k5AqSWpfI0g1gv1MTgRkn7/drl07paSkqFy5clq+fLmaNGlidiwAAADcAKUbuInMLKtmbmLKDccTFhamWrVqqWTJklq0aJECAgLMjgQAAICboHQDN/HfX07reHyyJKlF1QDVK1fc3EBwacePH1dISIjc3d3l7e2ttWvXqkSJErZbhAEAAMAx8a814AasVkPvbzhoezymbVUT08DVrVq1SnXq1NGECRNs20qWLEnhBgAAcAL8iw24gW9+PatD5y9LkhqF+qtRqL/JieCKMjIy9Mwzz6hbt25KSEhQZGSkMjIyzI4FAACAXKB0A39jGIambzhgezyGc7lhgtOnT6tt27Z66623JEnjxo3Thg0b5OnpaXIyAAAA5AbndAN/s35/jH4/myRJqluuuJpX4SJVyF8bNmzQww8/rJiYGPn5+Wn+/Pl68MEHzY4FAACA20DpBq5iGIamb7zqXO42VbjvMfJVfHy8unXrpqSkJNWpU0crV65U1apcUwAAAMBZUbqBq2w9GKufT1yUJNUI9lO7GqXMDQSX4+/vrxkzZmjjxo2aMWOGfH19zY4EAACAO0DpBq4y/aorlo9myo18snPnThmGocaNG0uS+vXrp379+pmcCgAAAHmBC6kB//Pj4TjtPBIvSaocWFj31S5tciIUdIZhaMaMGWrevLkiIiJ0/vx5syMBAAAgjzHpBv7n/avO5R7Vporc3Zhyw36SkpI0bNgwLV26VJLUqFEjeXl5mZwKAAAAeY3SDUj66cRFbTkQK0kq5++r++uWMTkRCrLffvtNERER+v333+Xh4aG33npLTzzxBKczAAAAFECUbkDS+1edyz2ydRV5uHPmBexj0aJFGj58uJKTkxUSEqLly5eradOmZscCAACAndAs4PL2nU7U9/vPSZKCi/moR1hZkxOhoDIMQ1988YWSk5PVvn177dmzh8INAABQwDHphsubsemvKfeIVpXl5cF7UbAPi8WiefPmqVmzZnriiSfk7u5udiQAAADYGe0CLu1gzCWt2XtGkhRQxFu97ylnciIUNP/97381YsQIGYYhSSpWrJjGjRtH4QYAAHARlG64tJmbDup/XUjDWobKx5MihLyRmZmp559/Xvfff79mz55tu0o5AAAAXAuHl8NlHY9L1qqfTkuSihfyVN/GFUxOhILi7NmzeuihhxQZGSlJeuKJJ9SjRw+TUwEAAMAMlG64rFmRB5VlzR5zD24WqsLe/OeAOxcZGamHHnpIZ8+eVZEiRTR37lz16tXL7FgAAAAwCYeXwyWdvpiilVEnJUlFvT3Uv2lFcwOhQJg1a5batm2rs2fPqnbt2tq9ezeFGwAAwMVRuuGSPtx8WBlZ2VPuAU0rqpivp8mJUBDUqlVLFotF/fv3148//qhq1aqZHQkAAAAm43hauJyYpFQt2XlckuTr6a5Hm4eanAjOLCkpSUWLFpUktWzZUnv27NHdd98ti8VicjIAAAA4AibdcDlztxxRWqZVkvRIk/LyL+xlciI4I8Mw9MEHHyg0NFT79++3ba9Tpw6FGwAAADaUbriUC5fTtfCHY5IkLw83DW1RyeREcEaXLl1Sv3799NhjjykuLk5z5swxOxIAAAAcFIeXw6XM33ZEyelZkqSH7imnUn4+JieCs9m/f78iIiK0b98+ubu764033tC4cePMjgUAAAAHRemGy0hMzdD87UclSR5uFg1vVdncQHA6S5Ys0dChQ3X58mUFBwdr2bJlatGihdmxAAAA4MAo3XAZC3ccU1JqpiSpR1hZhRT3NTkRnMmXX36pPn36SJLatGmjJUuWKCgoyORUAAAAcHSUbriE5PRMzdlyWJLkZpEea82UG7nTpUsXtWzZUi1atNCkSZPk7u5udiQAAAA4AUo3XMLiH4/rQnKGJOmBeiGqGFDY5ERwBps3b1aTJk3k5eUlT09Pff/99/L05J7uAAAAyDmuXo4CLzUjS7M3Z0+5LRZpJFNu/IOsrCyNHz9erVq10jPPPGPbTuEGAABAbjHpRoG3YvcJnU9KkyR1ql1aVYOKmpwIjuzcuXPq06ePNmzYIEnKyMiQ1WqVmxvvUQIAACD3KN0o0NIzrfog8rDt8ag2VUxMA0e3ZcsW9e7dW2fOnFHhwoX10Ucf6eGHHzY7FgAAAJwYoxsUaF9Gn9KpiymSpHbVS6lWmWImJ4IjMgxDb7/9ttq0aaMzZ86oRo0a2rVrF4UbAAAAd4zSjQIrM8uqGZsO2h6PasuUGzd26tQpvfLKK8rKylLfvn21c+dO1ahRw+xYAAAAKAA4vBwF1le/nNGxuGRJUvMqAQorX8LkRHBUZcuW1YIFC3Tu3DkNHz5cFovF7EgAAAAoICjdKJCsVkPvb/xryj2aKTeuYhiG5syZo0qVKqldu3aSpO7du5ucCgAAAAURpRsF0re/ndXBmEuSpHsqllDjUH+TE8FRJCcn67HHHtMnn3yiwMBA/frrrypVqpTZsQAAAFBAUbpR4BiGoekbrp5yV+VwYUiS/vzzT/Xo0UO//vqr3NzcNG7cOAUEBJgdCwAAAAUYpRsFzsY/YrTvTKIkqU7ZYmpZlVIFacWKFRo8eLCSkpIUFBSkpUuXqnXr1mbHAgAAQAHH1ctRoBiGoffWXzXlblOFKbeLy8rK0tixY9WrVy8lJSWpVatWio6OpnADAAAgX1C6UaBsPxSnn05clCRVL11U7WsEmRsIpnNzc1N8fLwk6bnnntP333+v4OBgk1MBAADAVXB4OQqU6RsO2D4e1aaK3NyYcrsqq9UqNzc3WSwWzZo1S/369dO9995rdiwAAAC4GCbdKDB2HY3XD4ezJ5qVAgur891MM11RVlaWJkyYoO7du8tqtUqSChcuTOEGAACAKZh0o8B4/6orlo9qXUXuTLldTkxMjPr27avvv/9ekvTdd9/pvvvuMzkVAAAAXBmTbhQIv5y8qMg/z0uSyvn76v56ZUxOhPy2bds2hYWF6fvvv1ehQoW0cOFCCjcAAABMR+lGgXD1lPuxVlXk6c7SdhWGYWjatGlq3bq1Tp06pWrVqmnnzp165JFHzI4GAAAAULrh/H4/m6jv9p2TJJX281GPBiEmJ0J+Gjt2rMaNG6fMzEw99NBD2rVrl2rVqmV2LAAAAEASpRsFwIyNh2wfD29VSd4e7iamQX575JFHVKRIEb3//vtavHixihYtanYkAAAAwIYLqcGpHTp/SV/9clqSFFDESw/dU97kRMgPBw4cUNWqVSVJ99xzj44dOyZ/f3+TUwEAAADXY9INpzZz4yEZRvbHQ1pUkq8XU+6CLDk5WY8++qjuvvtuRUdH27ZTuAEAAOCoKN1wWifik/XlT6ckScV8PfVIkwomJ4I9HThwQOHh4Zo/f74yMjL0448/mh0JAAAA+EccXg6nNSvykLKs2WPuR5uFqog3y7mg+vzzzzVo0CAlJiaqVKlSWrJkidq2bWt2LAAAAOAfMemGUzqTkKKVu09Kkop4e2hg04rmBoJdZGRk6P/+7//Uo0cPJSYmqnnz5oqOjqZwAwAAwGlQuuGUPtx8WOlZVklS//AKKlbI0+REsIdPPvlEU6dOlSQ9/fTT2rBhg8qUKWNyKgAAACDnOB4XTud8UpqW7DwuSfLxdNPg5qEmJ4K9DBo0SOvWrdNDDz2kbt26mR0HAAAAyDUm3XA6c7ceUWpG9pS7b+MKKlnE2+REyCtWq1WzZs1SSkqKJMnNzU1Lly6lcAMAAMBpUbrhVC4mp2vhjqOSJC8PNw1rWcncQMgzsbGx6ty5s0aOHKkxY8aYHQcAAADIExxeDqcyf9tRXU7PkiT1blhOQX4+JidCXvjhhx/Us2dPnTx5Ur6+vmrRooXZkQAAAIA8waQbTiMpNUPztx2RJHm4WTS8FVNuZ2cYht577z21bNlSJ0+eVNWqVfXjjz9qwIABZkcDAAAA8gSTbjiNhT8cU2JqpiTpwbAQlS1RyOREuBOJiYkaMmSIVqxYIUnq2bOn5syZIz8/P5OTAQAAAHmHSTecQnJ6puZsyZ5yu1mkx1pXMTkR7tTFixe1fv16eXh46N1339WyZcso3AAAAChwmHTDKSzZeULxl9MlSV3rllFoQGGTE+FOlS9fXsuWLVPhwoUVHh5udhwAAADALph0w+GlZmTpw82HbI9HtWHK7YxSU1M1fPhwrV692ratffv2FG4AAAAUaEy64fBWRJ3UucQ0SdJ9tUrrrqCiJidCbh0+fFgRERGKjo7WypUrdeTIEQ4lBwAAgEtg0g2HlpFl1Qeb/ppyj27LlNvZrFq1SmFhYYqOjlZAQICWLl1K4QYAAIDLoHTDoX0RfUqnLqZIktpUC1TtkGImJ0JOZWZm6plnnlG3bt2UkJCg8PBwRUdH69577zU7GgAAAJBvOLwcDivLamjmxoO2x6PbVjUxDXIjNTVVHTp00JYtWyRJTz75pN544w15enqanAwAAADIX0y64bC++uW0jsYlS5KaVi6pBhVKmJwIOeXj46PatWuraNGiWrlypaZOnUrhBgAAgEuidMMhWa2GZlwz5eZcbkdntVqVmJhoezxt2jRFR0erR48eJqYCAAAAzEXphkP6bt85/XnukiSpQYUSCq9U0uREuJX4+Hh17dpV3bt3V1ZWliTJ29tblStXNjkZAAAAYC6HKN0zZ85UaGiofHx81KBBA9t5oDfy+eef695771VgYKD8/PwUHh6ub7/9Nh/Twt4Mw9D7Gw/YHo9uW0UWi8XERLiVXbt2KSwsTGvWrNH27dsVHR1tdiQAAADAYZheupctW6axY8fqxRdfVHR0tFq0aKFOnTrp+PHjN9x/8+bNuvfee7VmzRpFRUWpTZs26tq1K//QL0A2/Xlev57KPkz57pBian1XoMmJcCOGYWjmzJlq1qyZjh07pipVquiHH35Qw4YNzY4GAAAAOAyLYRiGmQEaN26ssLAwzZo1y7atRo0a6tatm6ZMmZKjr1GrVi317t1bL7/8co72T0xMVLFixZSQkODQ9wu2Wq2KiYlRqVKl5OZm+vsj+cIwDPWYtV17jl+UJM3u10Ada5U2NxSuk5iYqAEDBujLL7+UJD344IOaN2+eihXjlm4wlyv+3oRzYG3CEbEu4aicZW3mtFeaesuw9PR0RUVF6bnnnrtme4cOHbR9+/YcfQ2r1aqkpCT5+/vfdJ+0tDSlpaXZHl+52JPVapXVar2N5PnDarXKMAyHzpjXdhyKsxXuu4KKqF21QJf6/p1Fv379tHr1anl4eOiNN97QE088IYvFwt8VTOeKvzfhHFibcESsSzgqZ1mbOc1naumOjY1VVlaWgoKCrtkeFBSks2fP5uhr/Oc//9Hly5fVq1evm+4zZcoUTZo06brt58+fV2pqau5C5yOr1aqEhAQZhuHQ7/DkpWnf/Wn7uF9YoGJjz5uYBjfz+OOP6+eff9a7776rxo0b6/x5/p7gGFzx9yacA2sTjoh1CUflLGszKSkpR/uZWrqv+PtFsgzDyNGFs5YsWaKJEydq1apVKlWq1E33e/755zVu3Djb48TERJUrV852MTZHZbVaZbFYFBgY6NCLLa9EHbug3SeyF27FkoX0ULNqcnfjAmqOIC0tTdu2bVPbtm0lSQEBAdq6datKly7tEmsTzsPVfm/CebA24YhYl3BUzrI2fXx8crSfqaU7ICBA7u7u1021Y2Jirpt+/92yZcs0ePBgrVixQu3bt7/lvt7e3vL29r5uu5ubm0P/JUrZb0g4Q868MHPTIdvHo9pUkaeHu4lpcMXRo0cVERGhn3/+WZGRkWratKkkycPDw2XWJpyLK/3ehHNhbcIRsS7hqJxhbeY0m6nfgZeXlxo0aKB169Zds33dunW2f9jfyJIlSzRw4EAtXrxYXbp0sXdM5INfTyVo4x/ZhyiHFPdVt/ohJieCJH311VcKCwtTVFSU/Pz8lJycbHYkAAAAwKmYfnj5uHHj1K9fPzVs2FDh4eH68MMPdfz4cY0YMUJS9qHhp06d0ieffCIpu3D3799f7777rpo0aWKbkvv6+nLlZCc2fcNf9+V+rHVlebo77jtariAzM1MvvfSSXn/9dUlSo0aNtGLFCpUvX97kZAAAAIBzMb109+7dW3FxcZo8ebLOnDmj2rVra82aNapQoYIk6cyZM9fcs3v27NnKzMzUqFGjNGrUKNv2AQMGaMGCBfkdH3ngj7NJ+va3c5KkID9vRTQoa3Ii13b27Fk99NBDioyMlCSNGTNGb7/9try8vExOBgAAADgf00u3JI0cOVIjR4684ef+XqQ3bdpk/0DIVzM2HrR9PKxlZfl4ci63mT7//HNFRkaqSJEimjt37i3vDAAAAADg1hyidMN1HT5/SV/9clqSVLKwlx5uVM7kRHjsscd07NgxDRo0SNWrVzc7DgAAAODUOHEWppq16ZCsRvbHg1uEqpAX7wPltwsXLmjMmDG2+wxaLBa98cYbFG4AAAAgD9BwYJoT8cn6IvqUJMnPx0P9mlQwOZHriYqKUkREhI4eParExER9/PHHZkcCAAAAChQm3TDN7M2HlPm/MfegZqEq6uNpciLXYRiGZs+eraZNm+ro0aMKDQ3VE088YXYsAAAAoMChdMMU5xJTtXzXSUlSYS93DWpW0dxALuTy5cvq37+/RowYofT0dN1///2KiopSWFiY2dEAAACAAofDy2GKDzcfVnqWVZLUv2lFFS/E7ajyw8GDB9WtWzf99ttvcnd315QpU/TUU0/JYrGYHQ0AAAAokCjdyHdxl9L06Y/HJEk+nm4a3DzU5ESuo0iRIoqLi1NwcLCWLl2qli1bmh0JAAAAKNAo3ch3c7ceUWpG9pS7T6MKCijibXKigi0rK0vu7tn3Pi9durS++uorhYSEqHTp0iYnAwAAAAo+zulGvkpIztAnO7Kn3F7ubhrWspLJiQq2Y8eOqWnTplq6dKltW4MGDSjcAAAAQD6hdCNfLdh+VJfSMiVJPRuWVeliPiYnKrjWrFmj+vXra+fOnXrmmWeUlpZmdiQAAADA5VC6kW8upWVq3rYjkiR3N4tGtKpscqKCKSsrS+PHj1eXLl104cIFNWzYUJs3b5a3N4fxAwAAAPmNc7qRbxb9cEwJKRmSpO71Q1TOv5DJiQqemJgYPfzww9qwYYMkaeTIkZo6dSqFGwAAADAJpRv5IiU9S3O2HJYkWSzSyNZMufNaQkKCwsLCdOrUKRUuXFgffvih+vTpY3YsAAAAwKVxeDnyxZKdxxV7KV2S9K86ZVQpsIjJiQqeYsWKqW/fvqpRo4Z27dpF4QYAAAAcAKUbdpeWmaXZmw/ZHo9qw5Q7r1y8eFGnT5+2Pf73v/+tnTt3qkaNGiamAgAAAHAFpRt2tzLqpM4lZl85u0PNIFUv7WdyooIhOjpaDRo0UI8ePZSenn0UgYeHh4oU4SgCAAAAwFFQumFXGVlWzdr015R7dNsqJqYpGAzD0Jw5cxQeHq7Dhw/rzJkzOnnypNmxAAAAANwApRt2teqn0zp5IUWS1OquQNUpW9zcQE4uOTlZgwYN0tChQ5WWlqZ//etf2rNnjypVqmR2NAAAAAA3QOmG3WRZDc3ceND2eAxT7jvy559/qkmTJvr444/l5uamKVOmaNWqVfL39zc7GgAAAICb4JZhsJs1e8/ocOxlSVJ4pZJqWJFyeLsMw9DgwYO1d+9eBQUFaenSpWrdurXZsQAAAAD8AybdsAur1dD7G5hy5xWLxaJ58+apa9euio6OpnADAAAAToLSDbv4fv85/XEuSZIUVr64wiuXNDmR8zlx4oQ++eQT2+OqVatq9erVCg4ONjEVAAAAgNzg8HLkOcMw9P4153JXlcViMTGR8/n222/Vt29fXbhwQSEhIWrXrp3ZkQAAAADcBibdyHObD8Tql5MJkqRaZfzUulqgyYmcR1ZWliZOnKhOnTopLi5O9erVU2hoqNmxAAAAANwmJt3IU4ZhaPr6A7bHY9pWYcqdQ+fPn1ffvn21bt06SdLw4cP1zjvvyMfHx+RkAAAAAG4XpRt56scj8dp97IIkqWqpIupQs7TJiZzD9u3b1atXL506dUq+vr6aPXu2+vXrZ3YsAAAAAHeI0o08dfUVy0e3rSI3N6bcOfHrr7/q1KlTqlatmlauXKnatWubHQkAAABAHqB0I8/sOX5BWw/GSpIqliykLndzle2cGjp0qKxWq/r27auiRYuaHQcAAABAHuFCasgzV0+5R7auIg93ltfN/PLLL+rQoYPi4+MlZd+He8SIERRuAAAAoIChFSFP/HoqQRt+j5EkhRT3Vbf6ISYnclwLFixQ48aNtW7dOj377LNmxwEAAABgR5Ru5IkZV92Xe0SrSvLyYGn9XUpKioYMGaJBgwYpNTVVnTp10uuvv252LAAAAAB2RDPCHfvzXJK++fWsJCmwqLd6NixnciLHc/DgQYWHh2vu3Llyc3PTq6++qq+++kolS5Y0OxoAAAAAO+JCarhjM6+acg9vWUk+nu4mpnE8W7duVZcuXZSYmKjAwEAtWbJE7dq1MzsWAAAAgHxA6cYdORp7Wat/Pi1J8i/spT6Ny5ucyPHUrFlTJUqU0N13361ly5YpJITz3QEAAABXQenGHZm16ZCsRvbHg5uHqpAXS0qS4uPjVaJECVksFvn7+2vjxo0qW7asPD09zY4GAAAAIB9xTjdu26mLKfpsz0lJkp+Ph/qHVzA5kWP4/vvvVb16dc2bN8+2LTQ0lMINAAAAuCBKN27b7MhDyvzfmHtgs1AV9XHtUmm1WvXKK6+oQ4cOOn/+vObOnSur1Wp2LAAAAAAmonTjtsQkpmrprhOSpMJe7hrUtKK5gUwWGxurzp076+WXX5ZhGBo6dKjWr18vNzf+EwMAAABcGSfg4rZ8tOWw0jOzp7iPhFdQicJeJicyzw8//KBevXrpxIkT8vX11axZszRgwACzYwEAAABwAJRu5Fr85XQt+uG4JMnbw01DmlcyOZF5Tp8+rdatWystLU1Vq1bVypUrVadOHbNjAQAAAHAQlG7k2rytR5SSkSVJerhReQUW9TY5kXnKlCmjF154QXv37tXcuXPl5+dndiQAAAAADoTSjVxJSMnQx9uPSpI83S0a3sr1pty//vqrfHx8VKVKFUnS+PHjZbFYZLFYTE4GAAAAwNFwlSfkysfbjyopLVOSFNGgnIKL+ZqcKH8tXLhQjRo1UkREhFJSUiRJbm5uFG4AAAAAN0TpRo5dSsvUvG1HJEnubhY91qqyyYnyT2pqqoYPH67+/fsrJSVFQUFBttINAAAAADdD6UaOffrDMV1MzpAkPVCvjMqXLGRyovxx+PBhNW3aVB9++KEsFosmTpyoNWvWyN/f3+xoAAAAABwc53QjR1IzsvTRlsOSJItFGtm6ismJ8sfq1avVv39/JSQkKCAgQIsXL9a9995rdiwAAAAAToLSjRxZuvO4Yi+lS5I63x2sKqWKmJzI/qxWq15//XUlJCQoPDxcy5YtU7ly5cyOBQAAAMCJcHg5/lFaZpZmbz5sezy6jWtMud3c3LR06VI9//zz2rRpE4UbAAAAQK5RuvGPPt9zSmcSUiVJ7WsEqUZwwb0X9caNG/XGG2/YHpcvX16vvfaavLy8TEwFAAAAwFlxeDluKTPLqpmbDtoej2lbMKfcVw4lf+mll2S1WhUWFsa52wAAAADuGKUbt7T659M6EZ99a6yWdwWqbrni5gayg/j4ePXv319ff/21JGngwIFq1qyZyakAAAAAFASUbtxUltXQjI0Fe8q9a9cu9ezZU8eOHZOPj49mzJihRx991OxYAAAAAAoISjduau2vZ3Xo/GVJUuNQf91TsWDdl3rOnDkaNWqU0tPTVblyZa1cuVL16tUzOxYAAACAAoQLqeGGDMPQ9A0HbI/HtK1qYhr7KFSokNLT09W9e3dFRUVRuAEAAADkOSbduKH1+2P0+9kkSVK9csXVrEpJkxPljczMTHl4ZC/7Pn36qFSpUmrXrp0sFovJyQAAAAAUREy6cR3DMDT9b+dyF4RSunjxYtWsWVPnzp2zbWvfvn2B+N4AAAAAOCZKN66z9WCsfj5xUZJUI9hPbauXMjfQHUpLS9PIkSPVt29fHThwQO+8847ZkQAAAAC4CA4vx3Wmry84U+6jR4+qZ8+e2r17tyTppZde0oQJE0xOBQAAAMBVULpxjR8Px2nn0XhJUpVSRXRfrdImJ7p9X3/9tfr166cLFy7I399fixYtUqdOncyOBQAAAMCFULpxjfevOpd7VJvKcnNzzin38uXL1bt3b0lSo0aNtGLFCpUvX97kVAAAAABcDaUbNtHHL2jLgVhJUnn/Qupap4zJiW5fp06dVK1aNXXo0EFvv/22vLy8zI4EAAAAwAVRumEz46op98jWleXh7lzX2du7d69q164ti8WiokWLateuXSpatKjZsQAAAAC4MOdqVbCb304n6Pv9MZKkMsV89GBYWZMT5ZzVatUbb7yhevXq6d1337Vtp3ADAAAAMBuTbkiSZm48ZPt4ROvK8vJwjvdjLly4oIEDB2r16tWSsqfdhmE49RXXAQAAABQclG7oYEyS1vx6RpIUWNRbvRqWMzlRzuzZs0cRERE6cuSIvLy8NH36dA0dOpTCDQAAAMBhULqhmRsPyTCyPx7WopJ8PN3NDfQPDMPQRx99pMcff1xpaWkKDQ3VypUrFRYWZnY0AAAAALiGcxxDDLs5FndZq34+LUkqUchTfRo7/m21/vzzT40cOVJpaWm6//77FRUVReEGAAAA4JCYdLu4DyIPKcuaPeYe3DxUhb0df0lUq1ZN//nPf5Senq6nnnqKw8kBAAAAOCzHb1iwm9MXU7Qy6qQkqaiPh/o3rWhuoFtYtmyZatWqpdq1a0uSnnjiCZMTAQAAAMA/4/ByF/bh5sPKyMqecg9sWlF+Pp4mJ7peWlqaxowZo4ceekgRERFKSkoyOxIAAAAA5BiTbhcVk5SqJTuPS5IKeblrULNQkxNd79ixY+rVq5d27twpSXrwwQfl6+trcioAAAAAyDlKt4uau+WI0jKtkqRHmlSQf2EvkxNd65tvvtEjjzyi+Ph4lShRQp988on+9a9/mR0LAAAAAHKFw8tdUPzldC384ZgkycvDTUNaOM6UOysrSy+99JI6d+6s+Ph4NWzYUHv27KFwAwAAAHBKlG4XNH/bESWnZ0mSHr6nnEoV9TE50V8Mw9DWrVslSSNHjtTWrVtVsWJFc0MBAAAAwG3i8HIXk5CSoQXbjkqSPN0tGtaqsrmB/sbDw0NLlizR5s2b1atXL7PjAAAAAMAdYdLtYhbuOKqktExJUo+wsgopbu6FyQzD0H/+8x+NHTvWtq106dIUbgAAAAAFApNuF3I5LVNztx6RJLlZpMdamzvlTkhI0KBBg/TFF19IkiIiItS8eXNTMwEAAABAXqJ0u5DFPx7XheQMSdID9UJUoWRh07L89NNPioiI0KFDh+Tl5aV33nlHzZo1My0PAAAAANgDpdtFpGZk6cMthyVJFos0qo05U27DMDRv3jyNGjVKaWlpqlChglasWKF77rnHlDwAAAAAYE+c0+0ilu8+ofNJaZKkzrWDVaVUUVNyPPnkkxoyZIjS0tLUpUsX7dmzh8INAAAAoMCidLuA9EyrPth0yPZ4VJsqpmVp06aN3N3d9dprr2n16tXy9/c3LQsAAAAA2BuHl7uAL6JP6nRCqiSpfY1SqlnGL19fPzY2VgEBAZKkBx54QH/++acqVaqUrxkAAAAAwAxMugu4zCyrZpo05U5PT9fYsWNVo0YNnThxwradwg0AAADAVVC6C7ivfjmjY3HJkqQWVQNUv3yJfHndEydOqFWrVnr33XcVGxurNWvW5MvrAgAAAIAj4fDyAsxqNfT+xoO2x6Pzacr97bffqm/fvoqLi1OxYsX0ySef6P7778+X1wYAAAAAR8KkuwD79rezOhhzSZLUqKK/GlcqadfXy8rK0sSJE9WpUyfFxcUpLCxMe/bsoXADAAAAcFmU7gLKMAxN33DVlLut/afc7733niZNmiTDMDRs2DBt27aN87cBAAAAuDRKdwG14fcY7TuTKEmqW7aYWlQNsPtrDh8+XE2aNNHHH3+s2bNny8fHx+6vCQAAAACOjHO6C6Drp9xVZbFY7PI6n3/+ubp37y43NzcVKlRI27Ztk5sb7+UAAAAAgMSku0DadjBOP524KEmqXrqo2lUvleevkZiYqF69eikiIkKvvfaabTuFGwAAAAD+wqS7AJq+4YDt49Ftq8jNLW+n3L/88osiIiJ04MABeXp6qkSJ/LkNGQAAAAA4G0p3AbPzSLx+PBIvSaoUWFidagfn6ddfsGCBHnvsMaWmpqpcuXJasWKFGjdunKevAQAAAAAFBccCFzB/vy+3ex5NuVNSUjRkyBANGjRIqampuu+++xQdHU3hBgAAAIBboHQXID+fuKjNf56XJJXz99X9dcvk2dc+cOCAFi1aJIvFoldeeUVff/21Spa0732/AQAAAMDZcXh5AXL1lHtk6yrycM+791Tq1Kmjjz76SMHBwWrfvn2efV0AAAAAKMiYdBcQ+88kat2+c5Kk4GI+ejAs5I6+XkZGhp555hnt3r3btq1fv34UbgAAAADIBUp3ATHjqin38JaV5O3hfttf69SpU2rTpo3eeust9erVS6mpqXkREQAAAABcDqW7ADh0/pK+3ntGkhRQxEsPNSp/21/r+++/V/369bVt2zb5+fnp7bfflo+PT15FBQAAAACXQukuAGZuPCTDyP54aItK8vHM/ZTbarXqlVdeUYcOHXT+/HnVrVtXUVFRevDBB/M4LQAAAAC4Di6k5uROxCfry59OSZKKF/JU3yYVcv01Ll26pJ49e2rt2rWSpMGDB2v69Ony9fXN06wAAAAA4Goo3U5uVuQhZVmzx9yPNgtVEe/c/5UWKlRIbm5u8vHx0axZszRw4MA8TgkAAAAAronS7cTOJKRo5e6TkqSi3h4a0LRijp9rGIYyMjLk5eUlNzc3LVy4UCdPnlSdOnXslBYAAAAAXA+l24nNjjys9CyrJKl/0woq5uuZo+clJSVp6NCh8vb21oIFC2SxWOTv7y9/f397xgUAAAAAl8OF1JzU+aQ0Ldl5XJLk6+muR5uF5uh5v/32m+655x4tW7ZMixcv1r59++wZEwAAAABcGqXbSc3ZelhpmdlT7r6Ny6tkEe9/fM6iRYvUqFEj/fHHHwoJCVFkZKRq1apl76gAAAAA4LIo3U7owuV0LdpxTJLk5eGmoS0r3XL/1NRUjRgxQv369VNycrLuvfdeRUdHq2nTpvkRFwAAAABcFqXbCc3fflSX07MkSb0bllOQn88t9+/evbtmz54ti8WiCRMm6JtvvlFgYGB+RAUAAAAAl8aF1JxMYmqGFmw7IknycLNoROvK//iccePGac+ePVq4cKE6dOhg74gAAAAAgP+hdDuZhTuOKTE1U5LUI6ysQor7XrdPZmam9u3bZ7v917333qvDhw+rcOHC+ZoVAAAAAFwdh5c7keT0TM3dmj3ldrNIj91gyn3mzBm1a9dOLVq00MGDB23bKdwAAAAAkP8o3U5k8Y/HFX85XZJ0f90yqhhwbZHeuHGj6tevr82bN8swDB06dMiMmAAAAACA/6F0O4nUjCx9uPmw7fGoNlVsH1utVk2ZMkXt27fXuXPndPfdd2v37t3q2LGjGVEBAAAAAP/DOd1OYkXUScUkpUmSOtUurapBRSVJ8fHx6t+/v77++mtJ0oABAzRz5kwVKlTItKwAAAAAgGyUbieQkWXVB5v+OlT86in3u+++q6+//lre3t6aMWOGHn30UVksFjNiAgAAAAD+htLtBL786bROXUyRJLWtXkq1Q4rZPvfiiy/qwIEDeuaZZ1SvXj2TEgIAAAAAboRzuh1cltXQzKum3IMalda///1vZWZm3zbMy8tLixcvpnADAAAAgANyiNI9c+ZMhYaGysfHRw0aNNCWLVtuuX9kZKQaNGggHx8fVapUSR988EE+Jc1/6/+8oGNxyZKk2oUSNTyio8aPH6/x48ebnAwAAAAA8E9ML93Lli3T2LFj9eKLLyo6OlotWrRQp06ddPz48Rvuf+TIEXXu3FktWrRQdHS0XnjhBT3++OP67LPP8jm5/VmthhbsOiNJurxvk9a/PkT79+9XcHCwunTpYnI6AAAAAMA/Mb10T506VYMHD9aQIUNUo0YNvfPOOypXrpxmzZp1w/0/+OADlS9fXu+8845q1KihIUOG6NFHH9Xbb7+dz8nt77t953ToXJLivpul2P++rdSUZLVt29b25gQAAAAAwLGZWrrT09MVFRWlDh06XLO9Q4cO2r59+w2fs2PHjuv279ixo3bv3q2MjAy7Zc1vhmHo7c+36eynz+hSdPbtwMaPH6/vvvtOQUFBJqcDAAAAAOSEqVcvj42NVVZW1nUlMigoSGfPnr3hc86ePXvD/TMzMxUbG6vg4ODrnpOWlqa0tDTb48TEREmS1WqV1Wq902/DLjb+EaM/TsYpI+6EPAv56fNln6pz586S5LCZ4TqsVqsMw2AtwuGwNuGoWJtwRKxLOCpnWZs5zecQtwz7+32lDcO45b2mb7T/jbZfMWXKFE2aNOm67efPn1dqampu4+aL/cdjVKR0eQV2e14v9myqhg1rKyYmxuxYgKTsXzAJCQkyDENubqafpQLYsDbhqFibcESsSzgqZ1mbSUlJOdrP1NIdEBAgd3f366baMTExNz2EunTp0jfc38PDQyVLlrzhc55//nmNGzfO9jgxMVHlypVTYGCg/Pz87vC7sI+R95ZSz8aVtXBrGY3oUEseHu5mRwJsrFarLBaLAgMDHfoXIVwPaxOOirUJR8S6hKNylrXp4+OTo/1MLd1eXl5q0KCB1q1bp+7du9u2r1u3Tg888MANnxMeHq7//ve/12z77rvv1LBhQ3l6et7wOd7e3vL29r5uu5ubm0P/JQb6+eqRhqXl4eHu0DnhmiwWi8P/NwTXxNqEo2JtwhGxLuGonGFt5jSb6d/BuHHjNGfOHM2bN0/79+/Xk08+qePHj2vEiBGSsqfU/fv3t+0/YsQIHTt2TOPGjdP+/fs1b948zZ07V0899ZRZ3wIAAAAAADdk+jndvXv3VlxcnCZPnqwzZ86odu3aWrNmjSpUqCBJOnPmzDX37A4NDdWaNWv05JNPasaMGSpTpozee+899ejRw6xvAQAAAACAG7IYV65C5kISExNVrFgxJSQkOOw53VL2uQwxMTEqVaqUQx9WAdfD2oSjYm3CUbE24YhYl3BUzrI2c9orHfc7AAAAAADAyVG6AQAAAACwE0o3AAAAAAB2QukGAAAAAMBOKN0AAAAAANgJpRsAAAAAADuhdAMAAAAAYCeUbgAAAAAA7ITSDQAAAACAnVC6AQAAAACwE0o3AAAAAAB2QukGAAAAAMBOKN0AAAAAANgJpRsAAAAAADuhdAMAAAAAYCeUbgAAAAAA7ITSDQAAAACAnVC6AQAAAACwE0o3AAAAAAB2QukGAAAAAMBOKN0AAAAAANgJpRsAAAAAADuhdAMAAAAAYCeUbgAAAAAA7ITSDQAAAACAnXiYHcAMhmFIkhITE01OcmtWq1VJSUny8fGRmxvvj8BxsDbhqFibcFSsTTgi1iUclbOszSt98kq/vBmXLN1JSUmSpHLlypmcBAAAAADgzJKSklSsWLGbft5i/FMtL4CsVqtOnz6tokWLymKxmB3nphITE1WuXDmdOHFCfn5+ZscBbFibcFSsTTgq1iYcEesSjspZ1qZhGEpKSlKZMmVuOZF3yUm3m5ubypYta3aMHPPz83PoxQbXxdqEo2JtwlGxNuGIWJdwVM6wNm814b7CcQ+QBwAAAADAyVG6AQAAAACwE0q3A/P29taECRPk7e1tdhTgGqxNOCrWJhwVaxOOiHUJR1XQ1qZLXkgNAAAAAID8wKQbAAAAAAA7oXQDAAAAAGAnlG4AAAAAAOyE0m2ymTNnKjQ0VD4+PmrQoIG2bNlyy/0jIyPVoEED+fj4qFKlSvrggw/yKSlcTW7W5ueff657771XgYGB8vPzU3h4uL799tt8TAtXktvfm1ds27ZNHh4eqlevnn0DwiXldl2mpaXpxRdfVIUKFeTt7a3KlStr3rx5+ZQWriS3a/PTTz9V3bp1VahQIQUHB2vQoEGKi4vLp7RwFZs3b1bXrl1VpkwZWSwWffnll//4HGfuQZRuEy1btkxjx47Viy++qOjoaLVo0UKdOnXS8ePHb7j/kSNH1LlzZ7Vo0ULR0dF64YUX9Pjjj+uzzz7L5+Qo6HK7Njdv3qx7771Xa9asUVRUlNq0aaOuXbsqOjo6n5OjoMvt2rwiISFB/fv3V7t27fIpKVzJ7azLXr16af369Zo7d67++OMPLVmyRNWrV8/H1HAFuV2bW7duVf/+/TV48GD99ttvWrFihXbt2qUhQ4bkc3IUdJcvX1bdunX1/vvv52h/p+9BBkzTqFEjY8SIEddsq169uvHcc8/dcP9nnnnGqF69+jXbhg8fbjRp0sRuGeGacrs2b6RmzZrGpEmT8joaXNztrs3evXsb48ePNyZMmGDUrVvXjgnhinK7Lr/55hujWLFiRlxcXH7EgwvL7dp86623jEqVKl2z7b333jPKli1rt4yAJOOLL7645T7O3oOYdJskPT1dUVFR6tChwzXbO3TooO3bt9/wOTt27Lhu/44dO2r37t3KyMiwW1a4lttZm39ntVqVlJQkf39/e0SEi7rdtTl//nwdOnRIEyZMsHdEuKDbWZerV69Ww4YN9eabbyokJER33XWXnnrqKaWkpORHZLiI21mbTZs21cmTJ7VmzRoZhqFz585p5cqV6tKlS35EBm7K2XuQh9kBXFVsbKyysrIUFBR0zfagoCCdPXv2hs85e/bsDffPzMxUbGysgoOD7ZYXruN21ubf/ec//9Hly5fVq1cve0SEi7qdtXngwAE999xz2rJlizw8+F8e8t7trMvDhw9r69at8vHx0RdffKHY2FiNHDlS8fHxnNeNPHM7a7Np06b69NNP1bt3b6WmpiozM1P333+/pk+fnh+RgZty9h7EpNtkFovlmseGYVy37Z/2v9F24E7ldm1esWTJEk2cOFHLli1TqVKl7BUPLiynazMrK0t9+vTRpEmTdNddd+VXPLio3PzOtFqtslgs+vTTT9WoUSN17txZU6dO1YIFC5h2I8/lZm3u27dPjz/+uF5++WVFRUVp7dq1OnLkiEaMGJEfUYFbcuYexNv+JgkICJC7u/t17zTGxMRc9y7OFaVLl77h/h4eHipZsqTdssK13M7avGLZsmUaPHiwVqxYofbt29szJlxQbtdmUlKSdu/erejoaI0ePVpSdtkxDEMeHh767rvv1LZt23zJjoLrdn5nBgcHKyQkRMWKFbNtq1GjhgzD0MmTJ1W1alW7ZoZruJ21OWXKFDVr1kxPP/20JKlOnToqXLiwWrRooVdffdXhp4kouJy9BzHpNomXl5caNGigdevWXbN93bp1atq06Q2fEx4eft3+3333nRo2bChPT0+7ZYVruZ21KWVPuAcOHKjFixdz7hfsIrdr08/PT3v37tVPP/1k+zNixAhVq1ZNP/30kxo3bpxf0VGA3c7vzGbNmun06dO6dOmSbduff/4pNzc3lS1b1q554TpuZ20mJyfLze3aeuDu7i7pr6kiYAan70EmXcANhmEsXbrU8PT0NObOnWvs27fPGDt2rFG4cGHj6NGjhmEYxnPPPWf069fPtv/hw4eNQoUKGU8++aSxb98+Y+7cuYanp6excuVKs74FFFC5XZuLFy82PDw8jBkzZhhnzpyx/bl48aJZ3wIKqNyuzb/j6uWwh9yuy6SkJKNs2bJGRESE8dtvvxmRkZFG1apVjSFDhpj1LaCAyu3anD9/vuHh4WHMnDnTOHTokLF161ajYcOGRqNGjcz6FlBAJSUlGdHR0UZ0dLQhyZg6daoRHR1tHDt2zDCMgteDKN0mmzFjhlGhQgXDy8vLCAsLMyIjI22fGzBggNGqVatr9t+0aZNRv359w8vLy6hYsaIxa9asfE4MV5GbtdmqVStD0nV/BgwYkP/BUeDl9vfm1SjdsJfcrsv9+/cb7du3N3x9fY2yZcsa48aNM5KTk/M5NVxBbtfme++9Z9SsWdPw9fU1goODjb59+xonT57M59Qo6DZu3HjLfzsWtB5kMQyOFQEAAAAAwB44pxsAAAAAADuhdAMAAAAAYCeUbgAAAAAA7ITSDQAAAACAnVC6AQAAAACwE0o3AAAAAAB2QukGAAAAAMBOKN0AAAAAANgJpRsA4BIWLFggi8Vywz9PPfVUjr/O0aNHZbFYtGDBAvuFvclrXvnj5uamkiVLqnPnztqxY4ddXrN169Zq3bq17XFycrImTpyoTZs2XbfvlZ/t0aNH7ZLlZjZt2nTNz8Xd3V2BgYHq2rWrdu/efdtfd+bMmfn69wsAKNg8zA4AAEB+mj9/vqpXr37NtjJlypiUJnfGjBmjPn36KCsrS7/99psmTZqkNm3aaMeOHapfv36evtbMmTOveZycnKxJkyZJ0jVlXJK6dOmiHTt2KDg4OE8z5NRrr72mNm3aKCMjQ9HR0Zo0aZJatWqln376SVWrVs3115s5c6YCAgI0cODAvA8LAHA5lG4AgEupXbu2GjZsaHaM21K+fHk1adJEktSsWTNVqVJF7dq108yZM/XRRx/l6WvVrFkzx/sGBgYqMDAwT18/N6pWrWr7ubRo0ULFixfXgAEDtGjRItsbBQAAmIXDywEAkHTw4EENGjRIVatWVaFChRQSEqKuXbtq7969//jc8+fPa9iwYSpXrpy8vb0VGBioZs2a6fvvv79mv++//17t2rWTn5+fChUqpGbNmmn9+vW3nflK0Tx27Jht27x581S3bl35+PjI399f3bt31/79+6953uHDh/XQQw+pTJky8vb2VlBQkNq1a6effvrJts/Vh5cfPXrUVqonTZpkO5z7yiT474eXjx07VoULF1ZiYuJ1mXv37q2goCBlZGTYti1btkzh4eEqXLiwihQpoo4dOyo6Ovq2fy5X3lQ5d+7cNdsnTZqkxo0by9/fX35+fgoLC9PcuXNlGIZtn4oVK+q3335TZGSk7fusWLGi7fOJiYl66qmnFBoaKi8vL4WEhGjs2LG6fPnybecFABRslG4AgEvJyspSZmbmNX8k6fTp0ypZsqRef/11rV27VjNmzJCHh4caN26sP/7445Zfs1+/fvryyy/18ssv67vvvtOcOXPUvn17xcXF2fZZtGiROnToID8/P3388cdavny5/P391bFjx9su3gcPHpQkWyGeMmWKBg8erFq1aunzzz/Xu+++q19++UXh4eE6cOCA7XmdO3dWVFSU3nzzTa1bt06zZs1S/fr1dfHixRu+TnBwsNauXStJGjx4sHbs2KEdO3bopZdeuuH+jz76qJKTk7V8+fJrtl+8eFGrVq3SI488Ik9PT0nZh4Y//PDDqlmzppYvX66FCxcqKSlJLVq00L59+27r53LkyBFJ0l133XXN9qNHj2r48OFavny5Pv/8cz344IMaM2aMXnnlFds+X3zxhSpVqqT69evbvs8vvvhCUvYh9q1atdLHH3+sxx9/XN98842effZZLViwQPfff/815R0AABsDAAAXMH/+fEPSDf9kZGRct39mZqaRnp5uVK1a1XjyySdt248cOWJIMubPn2/bVqRIEWPs2LE3fe3Lly8b/v7+RteuXa/ZnpWVZdStW9do1KjRLbNfec033njDyMjIMFJTU42oqCjjnnvuMSQZX3/9tXHhwgXD19fX6Ny58zXPPX78uOHt7W306dPHMAzDiI2NNSQZ77zzzi1fs1WrVkarVq1sj8+fP29IMiZMmHDdvld+tkeOHLFtCwsLM5o2bXrNfjNnzjQkGXv37rVl8/DwMMaMGXPNfklJSUbp0qWNXr163TLjxo0bDUnGsmXLjIyMDCM5OdnYtm2bUa1aNaNmzZrGhQsXbvrcrKwsIyMjw5g8ebJRsmRJw2q12j5Xq1ata773K6ZMmWK4ubkZu3btumb7ypUrDUnGmjVrbpkXAOCaOKcbAOBSPvnkE9WoUeOabR4eHsrMzNSbb76pRYsW6eDBg9cc/vz3w7P/rlGjRlqwYIFKliyp9u3bq0GDBrZJriRt375d8fHxGjBggG2yfsV9992nN998U5cvX1bhwoVv+TrPPvusnn32WdvjoKAgzZ49W507d9Y333yjlJSU6y7+Va5cObVt29Y2Tff391flypX11ltvKSsrS23atFHdunXl5pa3B78NGjRIY8aM0R9//KFq1apJyr6I3T333KPatWtLkr799ltlZmaqf//+1/xcfHx81KpVK23cuDFHr9W7d+9rHgcHB2v79u0qXrz4Nds3bNig1157Tbt27bru0PeYmBgFBQXd8nW++uor1a5dW/Xq1bsmb8eOHWWxWLRp0yZ16tQpR5kBAK6Dw8sBAC6lRo0aatiw4TV/JGncuHF66aWX1K1bN/33v//Vjz/+qF27dqlu3bpKSUm55ddctmyZBgwYoDlz5ig8PFz+/v7q37+/zp49K+mvc4sjIiLk6el5zZ833nhDhmEoPj7+H7M/8cQT2rVrl6KionTo0CGdOXNGw4YNkyTboew3uoJ4mTJlbJ+3WCxav369OnbsqDfffFNhYWEKDAzU448/rqSkpBz+FP9Z37595e3tbbv11r59+7Rr1y4NGjTIts+Vn8s999xz3c9l2bJlio2NzdFrvfHGG9q1a5ciIyP14osv6ty5c+rWrZvS0tJs++zcuVMdOnSQJH300Ufatm2bdu3apRdffFGS/vHv+EreX3755bqsRYsWlWEYOc4LAHAtTLoBAFD2Odf9+/fXa6+9ds322NjY6yamfxcQEKB33nlH77zzjo4fP67Vq1frueeeU0xMjNauXauAgABJ0vTp020XP/u7f5qySlLZsmVveuX1kiVLSpLOnDlz3edOnz5tyyBJFSpU0Ny5cyVJf/75p5YvX66JEycqPT1dH3zwwT/myIkSJUrogQce0CeffKJXX31V8+fPl4+Pjx5++GHbPlcyrVy5UhUqVLjt16pUqZLt59KyZUv5+vpq/Pjxmj59uu0e7EuXLpWnp6e++uor+fj42J775Zdf5vh1AgIC5Ovrq3nz5t308wAA/B2lGwAAZU+Avb29r9n29ddf69SpU6pSpUqOv0758uU1evRorV+/Xtu2bZOUfXuv4sWLa9++fRo9enSe5r4iPDxcvr6+WrRokXr27GnbfvLkSW3YsEERERE3fN5dd92l8ePH67PPPtOePXtu+vWv/GxyMhG+YtCgQVq+fLnWrFmjRYsWqXv37te8gdGxY0d5eHjo0KFD6tGjR46/7j955plntGDBAr3++usaPny4ihYtKovFIg8PD7m7u9v2S0lJ0cKFC697vre39w2/z3/961967bXXVLJkSYWGhuZZXgBAwUbpBgBA2YVqwYIFql69uurUqaOoqCi99dZbKlu27C2fl5CQoDZt2qhPnz6qXr26ihYtql27dmnt2rV68MEHJUlFihTR9OnTNWDAAMXHxysiIkKlSpXS+fPn9fPPP+v8+fOaNWvWHeUvXry4XnrpJb3wwgvq37+/Hn74YcXFxWnSpEny8fHRhAkTJEm//PKLRo8erZ49e6pq1ary8vLShg0b9Msvv+i555676dcvWrSoKlSooFWrVqldu3by9/dXQEDANbfT+rsOHTqobNmyGjlypM6ePXvNoeVS9u25Jk+erBdffFGHDx/WfffdpxIlSujcuXPauXOnChcufFv32fb09NRrr72mXr166d1339X48ePVpUsXTZ06VX369NGwYcMUFxent99++7o3WiTp7rvv1tKlS7Vs2TJVqlRJPj4+uvvuuzV27Fh99tlnatmypZ588knVqVNHVqtVx48f13fffaf/+7//U+PGjXOdFwBQwJl9JTcAAPLDlSts//3K01dcuHDBGDx4sFGqVCmjUKFCRvPmzY0tW7ZcdxXvv1+9PDU11RgxYoRRp04dw8/Pz/D19TWqVatmTJgwwbh8+fI1rxEZGWl06dLF8Pf3Nzw9PY2QkBCjS5cuxooVK26Z/cprvvXWW//4fc6ZM8eoU6eO4eXlZRQrVsx44IEHjN9++832+XPnzhkDBw40qlevbhQuXNgoUqSIUadOHWPatGlGZmambb+/f9+GYRjff/+9Ub9+fcPb29uQZAwYMMAwjBtfvfyKF154wZBklCtXzsjKyrph5i+//NJo06aN4efnZ3h7exsVKlQwIiIijO+///6W3+uVq5ff7OfXuHFjo0SJEsbFixcNwzCMefPmGdWqVTO8vb2NSpUqGVOmTDHmzp17XfajR48aHTp0MIoWLWpIMipUqGD73KVLl4zx48cb1apVs/2M7777buPJJ580zp49e8u8AADXZDEMbioJAAAAAIA9cPVyAAAAAADshNINAAAAAICdULoBAAAAALATSjcAAAAAAHZC6QYAAAAAwE4o3QAAAAAA2AmlGwAAAAAAO6F0AwAAAABgJ5RuAAAAAADshNINAAAAAICdULoBAAAAALATSjcAAAAAAHby/0txRmuk+zo/AAAAAElFTkSuQmCC",
      "text/plain": [
       "<Figure size 1000x800 with 1 Axes>"
      ]
     },
     "metadata": {},
     "output_type": "display_data"
    }
   ],
   "source": [
    "from sklearn.metrics import classification_report, confusion_matrix, roc_auc_score, roc_curve\n",
    "import matplotlib.pyplot as plt\n",
    "import seaborn as sns\n",
    "\n",
    "fpr, tpr, thresholds = roc_curve(eval_labels, eval_preds)\n",
    "\n",
    "plt.figure(figsize=(10, 8))\n",
    "plt.plot(fpr, tpr, linewidth=2, label=f'Logistic Regression (AUC = {roc_auc_score(eval_labels, eval_preds):.4f})')\n",
    "plt.plot([0, 1], [0, 1], 'k--', label='Random Baseline')\n",
    "plt.xlabel('False Positive Rate', fontsize=12)\n",
    "plt.ylabel('True Positive Rate', fontsize=12)\n",
    "plt.title('ROC Curve - Test Set', fontsize=14)\n",
    "plt.legend(fontsize=12)\n",
    "plt.grid(True, alpha=0.3)\n",
    "plt.tight_layout()\n",
    "plt.show()"
   ]
  }
 ],
 "metadata": {
  "kernelspec": {
   "display_name": ".venv (3.11.0)",
   "language": "python",
   "name": "python3"
  },
  "language_info": {
   "codemirror_mode": {
    "name": "ipython",
    "version": 3
   },
   "file_extension": ".py",
   "mimetype": "text/x-python",
   "name": "python",
   "nbconvert_exporter": "python",
   "pygments_lexer": "ipython3",
   "version": "3.11.0"
  }
 },
 "nbformat": 4,
 "nbformat_minor": 5
}<|MERGE_RESOLUTION|>--- conflicted
+++ resolved
@@ -28,39 +28,12 @@
     "from torch_geometric.data import Data\n",
     "from torch_geometric.loader import TemporalDataLoader\n",
     "from code_lib.graph_builder import build_emergence_graphs_for_time_range\n",
-<<<<<<< HEAD
     "from code_lib.utils import load_parts, save_graphs, load_graphs"
-=======
-    "from code_lib.utils import load_parts\n",
-    "from torch_geometric.nn.models.tgn import LastNeighborLoader\n"
->>>>>>> d3c18dda
-   ]
-  },
-  {
-   "cell_type": "code",
-<<<<<<< HEAD
+   ]
+  },
+  {
+   "cell_type": "code",
    "execution_count": 7,
-=======
-   "execution_count": 2,
-   "id": "13d3bb1f",
-   "metadata": {},
-   "outputs": [
-    {
-     "name": "stdout",
-     "output_type": "stream",
-     "text": [
-      "True NVIDIA RTX PRO 1000 Blackwell Generation Laptop GPU\n"
-     ]
-    }
-   ],
-   "source": [
-    "print(torch.cuda.is_available(), torch.cuda.get_device_name())"
-   ]
-  },
-  {
-   "cell_type": "code",
-   "execution_count": 3,
->>>>>>> d3c18dda
    "id": "5d3dc34a",
    "metadata": {},
    "outputs": [],
@@ -73,11 +46,7 @@
   },
   {
    "cell_type": "code",
-<<<<<<< HEAD
    "execution_count": 8,
-=======
-   "execution_count": 4,
->>>>>>> d3c18dda
    "id": "0d7afb22",
    "metadata": {},
    "outputs": [],
@@ -117,7 +86,6 @@
       "\n",
       "Building graphs...\n",
       "  t=1: nodes= 34853, edges=  66836, labels={np.int64(0): 34853}\n",
-<<<<<<< HEAD
       "  t=2: nodes= 59236, edges= 199129, labels={np.int64(0): 59236}\n",
       "  t=3: nodes= 78510, edges= 264124, labels={np.int64(0): 78489, np.int64(1): 21}\n",
       "  t=4: nodes= 98707, edges= 331393, labels={np.int64(0): 98668, np.int64(1): 39}\n",
@@ -163,53 +131,6 @@
       "  t=44: nodes=738194, edges=2386988, labels={np.int64(0): 728079, np.int64(1): 10115}\n",
       "  t=45: nodes=761396, edges=2552766, labels={np.int64(0): 760237, np.int64(1): 1159}\n",
       "  t=46: nodes=775403, edges=2613128, labels={np.int64(0): 771924, np.int64(1): 3479}\n",
-=======
-      "  t=2: nodes= 24847, edges= 132293, labels={np.int64(0): 24335, np.int64(1): 512}\n",
-      "  t=3: nodes= 20137, edges=  64995, labels={np.int64(0): 19896, np.int64(1): 241}\n",
-      "  t=4: nodes= 21030, edges=  67269, labels={np.int64(0): 19251, np.int64(1): 1779}\n",
-      "  t=5: nodes= 23261, edges=  68436, labels={np.int64(0): 22617, np.int64(1): 644}\n",
-      "  t=6: nodes= 11754, edges=  36730, labels={np.int64(0): 11754}\n",
-      "  t=7: nodes= 21537, edges=  56077, labels={np.int64(0): 19457, np.int64(1): 2080}\n",
-      "  t=8: nodes= 25762, edges=  85857, labels={np.int64(0): 24702, np.int64(1): 1060}\n",
-      "  t=9: nodes= 19747, edges=  59974, labels={np.int64(0): 18219, np.int64(1): 1528}\n",
-      "  t=10: nodes= 32763, edges=  63503, labels={np.int64(0): 32383, np.int64(1): 380}\n",
-      "  t=11: nodes= 21737, edges=  61420, labels={np.int64(0): 21734, np.int64(1): 3}\n",
-      "  t=12: nodes= 10076, edges=  25796, labels={np.int64(0): 5827, np.int64(1): 4249}\n",
-      "  t=13: nodes= 23708, edges=  49376, labels={np.int64(0): 23701, np.int64(1): 7}\n",
-      "  t=14: nodes=  5573, edges=  10656, labels={np.int64(0): 4876, np.int64(1): 697}\n",
-      "  t=15: nodes= 14133, edges=  86110, labels={np.int64(0): 13378, np.int64(1): 755}\n",
-      "  t=16: nodes=  8097, edges=  17543, labels={np.int64(0): 7901, np.int64(1): 196}\n",
-      "  t=17: nodes= 16325, edges=  28034, labels={np.int64(0): 15554, np.int64(1): 771}\n",
-      "  t=18: nodes=  5566, edges=  11032, labels={np.int64(0): 4908, np.int64(1): 658}\n",
-      "  t=19: nodes= 10076, edges=  17410, labels={np.int64(0): 8074, np.int64(1): 2002}\n",
-      "  t=20: nodes= 29451, edges=  75648, labels={np.int64(0): 19946, np.int64(1): 9505}\n",
-      "  t=21: nodes= 33764, edges= 147119, labels={np.int64(0): 32581, np.int64(1): 1183}\n",
-      "  t=22: nodes= 27413, edges=  69705, labels={np.int64(0): 20521, np.int64(1): 6892}\n",
-      "  t=23: nodes= 13587, edges=  24546, labels={np.int64(0): 10302, np.int64(1): 3285}\n",
-      "  t=24: nodes= 16651, edges=  29599, labels={np.int64(0): 16529, np.int64(1): 122}\n",
-      "  t=25: nodes= 17040, edges=  73732, labels={np.int64(0): 14809, np.int64(1): 2231}\n",
-      "  t=26: nodes= 15949, edges=  26861, labels={np.int64(0): 15532, np.int64(1): 417}\n",
-      "  t=27: nodes=  8435, edges=  12463, labels={np.int64(0): 8124, np.int64(1): 311}\n",
-      "  t=28: nodes=  4940, edges=   9932, labels={np.int64(0): 4413, np.int64(1): 527}\n",
-      "  t=29: nodes= 16216, edges=  31522, labels={np.int64(0): 15550, np.int64(1): 666}\n",
-      "  t=30: nodes=  9089, edges=  14924, labels={np.int64(0): 8269, np.int64(1): 820}\n",
-      "  t=31: nodes= 14726, edges=  27843, labels={np.int64(0): 13827, np.int64(1): 899}\n",
-      "  t=32: nodes= 16133, edges=  43591, labels={np.int64(0): 15363, np.int64(1): 770}\n",
-      "  t=33: nodes= 13955, edges= 190334, labels={np.int64(0): 12400, np.int64(1): 1555}\n",
-      "  t=34: nodes= 12940, edges=  22907, labels={np.int64(0): 12303, np.int64(1): 637}\n",
-      "  t=35: nodes= 22655, edges=  49954, labels={np.int64(0): 20165, np.int64(1): 2490}\n",
-      "  t=36: nodes= 31764, edges=  75951, labels={np.int64(0): 30946, np.int64(1): 818}\n",
-      "  t=37: nodes= 15785, edges=  30221, labels={np.int64(0): 15766, np.int64(1): 19}\n",
-      "  t=38: nodes= 16824, edges=  25375, labels={np.int64(0): 15750, np.int64(1): 1074}\n",
-      "  t=39: nodes= 11378, edges=  19542, labels={np.int64(0): 9195, np.int64(1): 2183}\n",
-      "  t=40: nodes= 26723, edges=  73202, labels={np.int64(0): 23229, np.int64(1): 3494}\n",
-      "  t=41: nodes= 22253, edges=  54920, labels={np.int64(0): 19343, np.int64(1): 2910}\n",
-      "  t=42: nodes= 32531, edges=  76601, labels={np.int64(0): 32507, np.int64(1): 24}\n",
-      "  t=43: nodes= 24600, edges=  99990, labels={np.int64(0): 24289, np.int64(1): 311}\n",
-      "  t=44: nodes= 19668, edges=  71159, labels={np.int64(0): 18495, np.int64(1): 1173}\n",
-      "  t=45: nodes= 25060, edges= 165778, labels={np.int64(0): 18239, np.int64(1): 6821}\n",
-      "  t=46: nodes= 18184, edges=  60362, labels={np.int64(0): 16002, np.int64(1): 2182}\n",
->>>>>>> d3c18dda
       "\n",
       "Stored 46 graphs\n"
      ]
@@ -234,82 +155,7 @@
   },
   {
    "cell_type": "code",
-<<<<<<< HEAD
    "execution_count": 19,
-=======
-   "execution_count": null,
-   "id": "cd72e487",
-   "metadata": {},
-   "outputs": [],
-   "source": [
-    "output_dir = Path(\"../artifacts/graph_shards\")\n",
-    "output_dir.mkdir(parents=True, exist_ok=True)\n",
-    "\n",
-    "graphs_per_shard = 5   # adjust until the resulting files stay under 2 GB\n",
-    "for shard_id in range(math.ceil(len(graphs) / graphs_per_shard)):\n",
-    "    start = shard_id * graphs_per_shard\n",
-    "    end = start + graphs_per_shard\n",
-    "    shard_graphs = graphs[start:end]\n",
-    "    shard_steps = [int(x.time_step) for x in graphs[start:end]]\n",
-    "\n",
-    "    torch.save(\n",
-    "        {\n",
-    "            \"graphs\": shard_graphs,\n",
-    "            \"time_steps\": shard_steps,\n",
-    "            \"config\": dict(\n",
-    "                max_walk_length=2,\n",
-    "                time_horizon=3,\n",
-    "                use_distance_labels=False,\n",
-    "                keep_class_labels_as_features=False,\n",
-    "                ignore_illict=True,\n",
-    "                ignore_previously_transacting_with_illicit=True\n",
-    "            ),\n",
-    "        },\n",
-    "        output_dir / f\"emergence_graphs_shard_{shard_id:02}.pt\",\n",
-    "    )\n"
-   ]
-  },
-  {
-   "cell_type": "code",
-   "execution_count": null,
-   "id": "5afeaa53",
-   "metadata": {},
-   "outputs": [
-    {
-     "name": "stdout",
-     "output_type": "stream",
-     "text": [
-      "Loaded 46 graphs spanning 46 time steps\n"
-     ]
-    }
-   ],
-   "source": [
-    "shard_dir = Path(\"../artifacts/graph_shards\")\n",
-    "shards = sorted(shard_dir.glob(\"emergence_graphs_shard_*.pt\"))\n",
-    "\n",
-    "graphs = []\n",
-    "time_steps = []\n",
-    "config = None\n",
-    "\n",
-    "for shard_path in shards:\n",
-    "    payload = torch.load(shard_path, weights_only=False)\n",
-    "\n",
-    "    if config is None:\n",
-    "        config = payload[\"config\"]\n",
-    "    else:\n",
-    "        if payload[\"config\"] != config:\n",
-    "            raise ValueError(f\"Config mismatch in {shard_path}\")\n",
-    "\n",
-    "    graphs.extend(payload[\"graphs\"])\n",
-    "    time_steps.extend(payload[\"time_steps\"])\n",
-    "\n",
-    "print(f\"Loaded {len(graphs)} graphs spanning {len(time_steps)} time steps\")\n"
-   ]
-  },
-  {
-   "cell_type": "code",
-   "execution_count": 27,
->>>>>>> d3c18dda
    "id": "225301a6",
    "metadata": {},
    "outputs": [],
@@ -325,11 +171,7 @@
   },
   {
    "cell_type": "code",
-<<<<<<< HEAD
    "execution_count": 20,
-=======
-   "execution_count": null,
->>>>>>> d3c18dda
    "id": "c036c4dd",
    "metadata": {},
    "outputs": [
